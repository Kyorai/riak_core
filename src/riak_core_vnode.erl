%%
%% Copyright (c) 2007-2010 Basho Technologies, Inc.  All Rights Reserved.
%%
%% This file is provided to you under the Apache License,
%% Version 2.0 (the "License"); you may not use this file
%% except in compliance with the License.  You may obtain
%% a copy of the License at
%%
%%   http://www.apache.org/licenses/LICENSE-2.0
%%
%% Unless required by applicable law or agreed to in writing,
%% software distributed under the License is distributed on an
%% "AS IS" BASIS, WITHOUT WARRANTIES OR CONDITIONS OF ANY
%% KIND, either express or implied.  See the License for the
%% specific language governing permissions and limitations
%% under the License.
%%
%% -------------------------------------------------------------------
-module('riak_core_vnode').
-behaviour(gen_fsm).
-include("riak_core_vnode.hrl").
-export([start_link/3,
         start_link/4,
         wait_for_init/1,
         send_command/2,
         send_command_after/2]).
-export([init/1,
         started/2,
         started/3,
         active/2,
         active/3,
         handle_event/3,
         handle_sync_event/4,
         handle_info/3,
         terminate/3,
         code_change/4]).
-export([reply/2,
         monitor/1]).
-export([get_mod_index/1,
         set_forwarding/2,
         trigger_handoff/2,
         trigger_handoff/3,
         trigger_delete/1,
         core_status/1,
         handoff_error/3]).

-ifdef(TEST).

-include_lib("eunit/include/eunit.hrl").

-export([test_link/2,
         current_state/1]).
-endif.

-ifdef(PULSE).
-compile(export_all).
-compile({parse_transform, pulse_instrument}).
-compile({pulse_replace_module, [{gen_fsm, pulse_gen_fsm},
                                 {gen_server, pulse_gen_server}]}).
-endif.

-define(normal_reason(R),
        (R == normal orelse R == shutdown orelse
                                            (is_tuple(R) andalso element(1,R) == shutdown))).

-export_type([vnode_opt/0, pool_opt/0]).

-type vnode_opt() :: pool_opt().
-type pool_opt() :: {pool, WorkerModule::module(), PoolSize::pos_integer(), WorkerArgs::[term()]}.

-callback init([partition()]) ->
    {ok, ModState::term()} |
    {ok, ModState::term(), [vnode_opt()]} |
    {error, Reason::term()}.

-callback handle_command(Request::term(), Sender::sender(), ModState::term()) ->
    continue |
    {reply, Reply::term(), NewModState::term()} |
    {noreply, NewModState::term()} |
    {async, Work::function(), From::sender(), NewModState::term()} |
    {stop, Reason::term(), NewModState::term()}.

-callback handle_coverage(Request::term(), keyspaces(), Sender::sender(), ModState::term()) ->
    continue |
    {reply, Reply::term(), NewModState::term()} |
    {noreply, NewModState::term()} |
    {async, Work::function(), From::sender(), NewModState::term()} |
    {stop, Reason::term(), NewModState::term()}.

-callback handle_exit(pid(), Reason::term(), ModState::term()) ->
    {noreply, NewModState::term()} |
    {stop, Reason::term(), NewModState::term()}.

-callback handoff_starting(handoff_dest(), ModState::term()) ->
    {boolean(), NewModState::term()}.

-callback handoff_cancelled(ModState::term()) ->
    {ok, NewModState::term()}.

-callback handoff_finished(handoff_dest(), ModState::term()) ->
    {ok, NewModState::term()}.

-callback handle_handoff_command(Request::term(), Sender::sender(), ModState::term()) ->
    {reply, Reply::term(), NewModState::term()} |
    {noreply, NewModState::term()} |
    {async, Work::function(), From::sender(), NewModState::term()} |
    {forward, NewModState::term()} |
    {drop, NewModState::term()} |
    {stop, Reason::term(), NewModState::term()}.

-callback handle_handoff_data(binary(), ModState::term()) ->
    {reply, ok | {error, Reason::term()}, NewModState::term()}.

-callback encode_handoff_item(Key::term(), Value::term()) ->
    corrupted | binary().

-callback is_empty(ModState::term()) ->
    {boolean(), NewModState::term()} |
    {false, Size::pos_integer(), NewModState::term()}.

-callback terminate(Reason::term(), ModState::term()) ->
    ok.

-callback delete(ModState::term()) -> {ok, NewModState::term()}.

%% handle_exit/3 is an optional behaviour callback that can be implemented.
%% It will be called in the case that a process that is linked to the vnode
%% process dies and allows the module using the behaviour to take appropriate
%% action. It is called by handle_info when it receives an {'EXIT', Pid, Reason}
%% message and the function signature is: handle_exit(Pid, Reason, State).
%%
%% It should return a tuple indicating the next state for the fsm. For a list of
%% valid return types see the documentation for the gen_fsm handle_info callback.
%%
%% Here is what the spec for handle_exit/3 would look like:
%% -spec handle_exit(pid(), atom(), term()) ->
%%                          {noreply, term()} |
%%                          {stop, term(), term()}

%% handle_info/2 is an optional behaviour callback too.
%% It will be called in the case when a vnode receives any other message
%% than an EXIT message.
%% The function signature is: handle_info(Info, State).
%% It should return a tuple of the form {ok, NextState}
%%
%% Here is what the spec for handle_info/2 would look like:
%% -spec handle_info(term(), term()) -> {ok, term()}

-define(DEFAULT_TIMEOUT, 60000).
-define(LOCK_RETRY_TIMEOUT, 10000).
-record(state, {
          index :: partition(),
          mod :: module(),
          modstate :: term(),
          forward :: node() | [{integer(), node()}],
          handoff_target=none :: none | {integer(), node()},
          handoff_pid :: pid(),
          handoff_type :: riak_core_handoff_manager:ho_type(),
          pool_pid :: pid() | undefined,
          pool_config :: tuple() | undefined,
          manager_event_timer :: reference(),
          inactivity_timeout :: non_neg_integer()
         }).

start_link(Mod, Index, Forward) ->
    start_link(Mod, Index, 0, Forward).

start_link(Mod, Index, InitialInactivityTimeout, Forward) ->
    gen_fsm:start_link(?MODULE,
                       [Mod, Index, InitialInactivityTimeout, Forward], []).

%% Send a command message for the vnode module by Pid -
%% typically to do some deferred processing after returning yourself
send_command(Pid, Request) ->
    gen_fsm:send_event(Pid, ?VNODE_REQ{request=Request}).


%% Sends a command to the FSM that called it after Time
%% has passed.
-spec send_command_after(integer(), term()) -> reference().
send_command_after(Time, Request) ->
    gen_fsm:send_event_after(Time, ?VNODE_REQ{request=Request}).


init([Mod, Index, InitialInactivityTimeout, Forward]) ->
    process_flag(trap_exit, true),
    State = #state{index=Index, mod=Mod, forward=Forward,
                   inactivity_timeout=InitialInactivityTimeout},
    %% Check if parallel disabled, if enabled (default)
    %% we don't care about the actual number, so using magic 2.
    case app_helper:get_env(riak_core, vnode_parallel_start, 2) =< 1 of
        true ->
            case do_init(State) of
                {ok, State2} ->
                    {ok, active, State2, InitialInactivityTimeout};
                {error, Reason} ->
                    {stop, Reason}
            end;
        _ ->
            {ok, started, State, 0}
    end.

started(timeout, State =
            #state{inactivity_timeout=InitialInactivityTimeout}) ->
    case do_init(State) of
        {ok, State2} ->
            {next_state, active, State2, InitialInactivityTimeout};
        {error, Reason} ->
            {stop, Reason}
    end.

started(wait_for_init, _From, State =
            #state{inactivity_timeout=InitialInactivityTimeout}) ->
    case do_init(State) of
        {ok, State2} ->
            {reply, ok, active, State2, InitialInactivityTimeout};
        {error, Reason} ->
            {stop, Reason}
    end.

do_init(State = #state{index=Index, mod=Mod, forward=Forward}) ->
    {ModState, Props} = case Mod:init([Index]) of
        {ok, MS} -> {MS, []};
        {ok, MS, P} -> {MS, P};
        {error, R} -> {error, R}
    end,
    case {ModState, Props} of
        {error, Reason} ->
            {error, Reason};
        _ ->
            case lists:keyfind(pool, 1, Props) of
                {pool, WorkerModule, PoolSize, WorkerArgs}=PoolConfig ->
                    lager:debug("starting worker pool ~p with size of ~p~n",
                                [WorkerModule, PoolSize]),
                    {ok, PoolPid} = riak_core_vnode_worker_pool:start_link(WorkerModule,
                                                                       PoolSize,
                                                                       Index,
                                                                       WorkerArgs,
                                                                       worker_props);
                _ ->
                    PoolPid = PoolConfig = undefined
            end,
            riak_core_handoff_manager:remove_exclusion(Mod, Index),
            Timeout = app_helper:get_env(riak_core, vnode_inactivity_timeout, ?DEFAULT_TIMEOUT),
            Timeout2 = Timeout + random:uniform(Timeout),
            State2 = State#state{modstate=ModState, inactivity_timeout=Timeout2,
                                 pool_pid=PoolPid, pool_config=PoolConfig},
            lager:debug("vnode :: ~p/~p :: ~p~n", [Mod, Index, Forward]),
            State3 = mod_set_forwarding(Forward, State2),
            {ok, State3}
    end.

wait_for_init(Vnode) ->
    gen_fsm:sync_send_event(Vnode, wait_for_init, infinity).

handoff_error(Vnode, Err, Reason) ->
    gen_fsm:send_event(Vnode, {handoff_error, Err, Reason}).

get_mod_index(VNode) ->
    gen_fsm:sync_send_all_state_event(VNode, get_mod_index).

set_forwarding(VNode, ForwardTo) ->
    gen_fsm:send_all_state_event(VNode, {set_forwarding, ForwardTo}).

trigger_handoff(VNode, TargetIdx, TargetNode) ->
    gen_fsm:send_all_state_event(VNode, {trigger_handoff, TargetIdx, TargetNode}).

trigger_handoff(VNode, TargetNode) ->
    gen_fsm:send_all_state_event(VNode, {trigger_handoff, TargetNode}).

trigger_delete(VNode) ->
    gen_fsm:send_all_state_event(VNode, trigger_delete).

core_status(VNode) ->
    gen_fsm:sync_send_all_state_event(VNode, core_status).

continue(State) ->
    {next_state, active, State, State#state.inactivity_timeout}.

continue(State, NewModState) ->
    continue(State#state{modstate=NewModState}).

%% Active vnodes operate in three states: normal, handoff, and forwarding.
%%
%% In the normal state, vnode commands are passed to handle_command. When
%% a handoff is triggered, handoff_target is set and the vnode
%% is said to be in the handoff state.
%%
%% In the handoff state, vnode commands are passed to handle_handoff_command.
%% However, a vnode may be blocked during handoff (and therefore not servicing
%% commands) if the handoff procedure is blocking (eg. in riak_kv when not
%% using async fold).
%%
%% After handoff, a vnode may move into forwarding state. The forwarding state
%% is a product of the new gossip/membership code and will not occur if the
%% node is running in legacy mode. The forwarding state represents the case
%% where the vnode has already handed its data off to the new owner, but the
%% new owner is not yet listed as the current owner in the ring. This may occur
%% because additional vnodes are still waiting to handoff their data to the
%% new owner, or simply because the ring has yet to converge on the new owner.
%% In the forwarding state, all vnode commands and coverage commands are
%% forwarded to the new owner for processing.
%%
%% The above becomes a bit more complicated when the vnode takes part in resizing
%% the ring, since several transfers with a single vnode as the source are necessary
%% to complete the operation. A vnode will remain in the handoff state, for, potentially,
%% more than one transfer and may be in the handoff state despite there being no active
%% transfers with this vnode as the source. During this time requests that can be forwarded
%% to a partition for which the transfer has already completed, are forwarded. All other
%% requests are passed to handle_handoff_command.
forward_or_vnode_command(Sender, Request, State=#state{forward=Forward,
                                                       mod=Mod,
                                                       index=Index}) ->
    Resizing = is_list(Forward),
    RequestHash = case Resizing of
        true ->
            Mod:request_hash(Request);
        false ->
            undefined
    end,
    Forwardable = is_request_forwardable(Request),
    case {Forwardable, Forward, RequestHash} of
        %% Not a forwardable command, handle request locally
        {false, _, _} -> vnode_command(Sender, Request, State);
        %% typical vnode operation, no forwarding set, handle request locally
        {_, undefined, _} -> vnode_command(Sender, Request, State);
        %% implicit forwarding after ownership transfer/hinted handoff
        {_, F, _} when not is_list(F) ->
            vnode_forward(implicit, {Index, Forward}, Sender, Request, State),
            continue(State);
        %% during resize we can't forward a request w/o request hash, always handle locally
        {_, _, undefined} -> vnode_command(Sender, Request, State);
        %% possible forwarding during ring resizing
        {_, _, _} ->
            {ok, R} = riak_core_ring_manager:get_my_ring(),
            FutureIndex = riak_core_ring:future_index(RequestHash, Index, R),
            vnode_resize_command(Sender, Request, FutureIndex, State)
    end.

vnode_command(_Sender, _Request, State=#state{modstate={deleted,_}}) ->
    continue(State);
vnode_command(Sender, Request, State=#state{mod=Mod,
                                            modstate=ModState,
                                            pool_pid=Pool}) ->
    case catch Mod:handle_command(Request, Sender, ModState) of
        {'EXIT', ExitReason} ->
            reply(Sender, {vnode_error, ExitReason}),
            lager:error("~p command failed ~p", [Mod, ExitReason]),
            {stop, ExitReason, State#state{modstate=ModState}};
        continue ->
            continue(State, ModState);
        {reply, Reply, NewModState} ->
            reply(Sender, Reply),
            continue(State, NewModState);
        {noreply, NewModState} ->
            continue(State, NewModState);
        {async, Work, From, NewModState} ->
            %% dispatch some work to the vnode worker pool
            %% the result is sent back to 'From'
            riak_core_vnode_worker_pool:handle_work(Pool, Work, From),
            continue(State, NewModState);
        {stop, Reason, NewModState} ->
            {stop, Reason, State#state{modstate=NewModState}}
    end.

vnode_coverage(Sender, Request, KeySpaces, State=#state{index=Index,
                                                        mod=Mod,
                                                        modstate=ModState,
                                                        pool_pid=Pool,
                                                        forward=Forward}) ->
    %% Check if we should forward
    case Forward of
        undefined ->
            Action = Mod:handle_coverage(Request, KeySpaces, Sender, ModState);
        %% handle coverage requests locally during ring resize
        Forwards when is_list(Forwards) ->
            Action = Mod:handle_coverage(Request, KeySpaces, Sender, ModState);
        NextOwner ->
            lager:debug("Forwarding coverage ~p -> ~p: ~p~n", [node(), NextOwner, Index]),
            riak_core_vnode_master:coverage(Request, {Index, NextOwner},
                                            KeySpaces, Sender,
                                            riak_core_vnode_master:reg_name(Mod)),
            Action = continue
    end,
    case Action of
        continue ->
            continue(State, ModState);
        {reply, Reply, NewModState} ->
            reply(Sender, Reply),
            continue(State, NewModState);
        {noreply, NewModState} ->
            continue(State, NewModState);
        {async, Work, From, NewModState} ->
            %% dispatch some work to the vnode worker pool
            %% the result is sent back to 'From'
            riak_core_vnode_worker_pool:handle_work(Pool, Work, From),
            continue(State, NewModState);
        {stop, Reason, NewModState} ->
            {stop, Reason, State#state{modstate=NewModState}}
    end.

vnode_handoff_command(Sender, Request, ForwardTo,
                      State=#state{mod=Mod,
                                   modstate=ModState,
                                   handoff_target=HOTarget,
                                   handoff_type=HOType,
                                   pool_pid=Pool}) ->
    case Mod:handle_handoff_command(Request, Sender, ModState) of
        {reply, Reply, NewModState} ->
            reply(Sender, Reply),
            continue(State, NewModState);
        {noreply, NewModState} ->
            continue(State, NewModState);
        {async, Work, From, NewModState} ->
            %% dispatch some work to the vnode worker pool
            %% the result is sent back to 'From'
            riak_core_vnode_worker_pool:handle_work(Pool, Work, From),
            continue(State, NewModState);
        {forward, NewModState} ->
<<<<<<< HEAD
            case HOType of
                %% resize op and transfer ongoing
                resize -> vnode_forward(resize, ForwardTo, Sender,
                                                 {resize_forward, Request}, State);
                %% resize op ongoing, no resize transfer ongoing, arrive here
                %% via forward_or_vnode_command
                undefined -> vnode_forward(resize, ForwardTo, Sender,
                                           {resize_forward, Request}, State);
                %% normal explicit forwarding during ownership transfer
                _ -> vnode_forward(explicit, HOTarget, Sender, Request, State)
            end,
=======
            forward_request(HOType, Request, HOTarget, ForwardTo, Sender, State),
>>>>>>> 662e761c
            continue(State, NewModState);
 	{forward, NewReq, NewModState} ->
            forward_request(HOType, NewReq, HOTarget, ForwardTo, Sender, State),
            continue(State, NewModState);	    
        {drop, NewModState} ->
            continue(State, NewModState);
        {stop, Reason, NewModState} ->
            {stop, Reason, State#state{modstate=NewModState}}
    end.

%% @private wrap the request for resize forwards, and use the resize
%% target.
forward_request(resize_transfer, Request, _HOTarget, ResizeTarget, Sender, State) ->
    %% resize op and transfer ongoing
    vnode_forward(resize, ResizeTarget, Sender, {resize_forward, Request}, State);
forward_request(undefined, Request, _HOTarget, ResizeTarget, Sender, State) ->
    %% resize op ongoing, no resize transfer ongoing, arrive here
    %% via forward_or_vnode_command
    vnode_forward(resize, ResizeTarget, Sender, {resize_forward, Request}, State);
forward_request(_, Request, HOTarget, _ResizeTarget, Sender, State) ->
    %% normal explicit forwarding during owhership transfer
    vnode_forward(explicit, HOTarget, Sender, Request, State).

vnode_forward(Type, ForwardTo, Sender, Request, State) ->
    lager:debug("Forwarding (~p) {~p,~p} -> ~p~n",
                [Type, State#state.index, node(), ForwardTo]),
    riak_core_vnode_master:command_unreliable(ForwardTo, Request, Sender,
                                              riak_core_vnode_master:reg_name(State#state.mod)).

%% @doc during ring resizing if we have completed a transfer to the index that will
%% handle request in future ring we forward to it. Otherwise we delegate
%% to the local vnode like other requests during handoff
vnode_resize_command(Sender, Request, FutureIndex,
                     State=#state{forward=Forward}) when is_list(Forward) ->
    case lists:keyfind(FutureIndex, 1, Forward) of
        false -> vnode_command(Sender, Request, State);
        {FutureIndex, FutureOwner} -> vnode_handoff_command(Sender, Request,
                                                            {FutureIndex, FutureOwner},
                                                            State)
    end.


active(timeout, State=#state{mod=Mod, index=Idx}) ->
    riak_core_vnode_manager:vnode_event(Mod, Idx, self(), inactive),
    continue(State);
active(?COVERAGE_REQ{keyspaces=KeySpaces,
                     request=Request,
                     sender=Sender}, State) ->
    %% Coverage request handled in handoff and non-handoff.  Will be forwarded if set.
    vnode_coverage(Sender, Request, KeySpaces, State);
active(?VNODE_REQ{sender=Sender, request={resize_forward, Request}}, State) ->
    vnode_command(Sender, Request, State);
active(?VNODE_REQ{sender=Sender, request=Request},
       State=#state{handoff_target=HT}) when HT =:= none ->
    forward_or_vnode_command(Sender, Request, State);
active(?VNODE_REQ{sender=Sender, request=Request},
                  State=#state{handoff_type=resize,
                               handoff_target={HOIdx,HONode},
                               index=Index,
                               forward=Forward,
                               mod=Mod}) ->
    RequestHash = Mod:request_hash(Request),
    case RequestHash of
        %% will never have enough information to forward request so only handle locally
        undefined -> vnode_command(Sender, Request, State);
        _ ->
            {ok, R} = riak_core_ring_manager:get_my_ring(),
            FutureIndex = riak_core_ring:future_index(RequestHash, Index, R),
            case FutureIndex of
                %% request for portion of keyspace currently being transferred
                HOIdx -> vnode_handoff_command(Sender, Request,
                                               {HOIdx, HONode}, State);
                %% some portions of keyspace already transferred
                _Other when is_list(Forward) ->
                    vnode_resize_command(Sender, Request, FutureIndex, State);
                %% some portions of keyspace not already transferred
                _Other -> vnode_command(Sender, Request, State)
            end
    end;
active(?VNODE_REQ{sender=Sender, request=Request},State) ->
    vnode_handoff_command(Sender, Request, State#state.handoff_target, State);
active(handoff_complete, State) ->
    State2 = start_manager_event_timer(handoff_complete, State),
    continue(State2);
active({resize_transfer_complete, SeenIdxs}, State=#state{mod=Mod,
                                                          modstate=ModState,
                                                          handoff_target=Target}) ->
    case Target of
        none -> continue(State);
        _ ->
            %% TODO: refactor similarties w/ finish_handoff handle_event
            {ok, NewModState} = Mod:handoff_finished(Target, ModState),
            finish_handoff(SeenIdxs, State#state{modstate=NewModState})
    end;
active({handoff_error, _Err, _Reason}, State) ->
    State2 = start_manager_event_timer(handoff_error, State),
    continue(State2);
active({send_manager_event, Event}, State) ->
    State2 = start_manager_event_timer(Event, State),
    continue(State2);
active({trigger_handoff, TargetNode}, State) ->
    active({trigger_handoff, State#state.index, TargetNode}, State);
active({trigger_handoff, TargetIdx, TargetNode}, State) ->
     maybe_handoff(TargetIdx, TargetNode, State);
active(trigger_delete, State=#state{mod=Mod,modstate=ModState,index=Idx}) ->
    case mark_delete_complete(Idx, Mod) of
        {ok, _NewRing} ->
            {ok, NewModState} = Mod:delete(ModState),
            lager:debug("~p ~p vnode deleted", [Idx, Mod]);
        _ -> NewModState = ModState
    end,
    maybe_shutdown_pool(State),
    riak_core_vnode_manager:unregister_vnode(Idx, Mod),
    continue(State#state{modstate={deleted,NewModState}});
active(unregistered, State=#state{mod=Mod, index=Index}) ->
    %% Add exclusion so the ring handler will not try to spin this vnode
    %% up until it receives traffic.
    riak_core_handoff_manager:add_exclusion(Mod, Index),
    lager:debug("~p ~p vnode excluded and unregistered.",
                [Index, Mod]),
    {stop, normal, State#state{handoff_target=none,
                               handoff_type=undefined,
                               pool_pid=undefined}}.

active(_Event, _From, State) ->
    Reply = ok,
    {reply, Reply, active, State, State#state.inactivity_timeout}.

%% This code lives in riak_core_vnode rather than riak_core_vnode_manager
%% because the ring_trans call is a synchronous call to the ring manager,
%% and it is better to block an individual vnode rather than the vnode
%% manager. Blocking the manager can impact all vnodes. This code is safe
%% to execute on multiple parallel vnodes because of the synchronization
%% afforded by having all ring changes go through the single ring manager.
mark_handoff_complete(SrcIdx, Target, SeenIdxs, Mod, resize) ->
    Prev = node(),
    Source = {SrcIdx, Prev},
    Result = riak_core_ring_manager:ring_trans(
               fun(Ring, _) ->
                       Owner = riak_core_ring:index_owner(Ring,SrcIdx),
                       Status = riak_core_ring:resize_transfer_status(Ring, Source,
                                                                      Target, Mod),
                       case {Owner, Status} of
                           {Prev, awaiting} ->
                               F = fun(SeenIdx, RingAcc) ->
                                           riak_core_ring:schedule_resize_transfer(RingAcc,
                                                                                   Source,
                                                                                   SeenIdx)
                                   end,
                               Ring2 = lists:foldl(F, Ring, ordsets:to_list(SeenIdxs)),
                               Ring3 = riak_core_ring:resize_transfer_complete(Ring2,
                                                                               Source,
                                                                               Target,
                                                                               Mod),
                               %% local ring optimization (see below)
                               {set_only, Ring3};
                           _ ->
                               ignore
                       end
               end, []),
    case Result of
        {ok, _NewRing} -> resize;
        _ -> continue
    end;
mark_handoff_complete(Idx, {Idx, New}, [], Mod, _) ->
    Prev = node(),
    Result = riak_core_ring_manager:ring_trans(
      fun(Ring, _) ->
              Owner = riak_core_ring:index_owner(Ring, Idx),
              {_, NextOwner, Status} = riak_core_ring:next_owner(Ring, Idx, Mod),
              NewStatus = riak_core_ring:member_status(Ring, New),

              case {Owner, NextOwner, NewStatus, Status} of
                  {Prev, New, _, awaiting} ->
                      Ring2 = riak_core_ring:handoff_complete(Ring, Idx, Mod),
                      %% Optimization. Only alter the local ring without
                      %% triggering a gossip, thus implicitly coalescing
                      %% multiple vnode handoff completion events. In the
                      %% future we should decouple vnode handoff state from
                      %% the ring structure in order to make gossip independent
                      %% of ring size.
                      {set_only, Ring2};
                  _ ->
                      ignore
              end
      end, []),

    case Result of
        {ok, NewRing} ->
            NewRing = NewRing;
        _ ->
            {ok, NewRing} = riak_core_ring_manager:get_my_ring()
    end,

    Owner = riak_core_ring:index_owner(NewRing, Idx),
    {_, NextOwner, Status} = riak_core_ring:next_owner(NewRing, Idx, Mod),
    NewStatus = riak_core_ring:member_status(NewRing, New),

    case {Owner, NextOwner, NewStatus, Status} of
        {_, _, invalid, _} ->
            %% Handing off to invalid node, don't give-up data.
            continue;
        {Prev, New, _, _} ->
            forward;
        {Prev, _, _, _} ->
            %% Handoff wasn't to node that is scheduled in next, so no change.
            continue;
        {_, _, _, _} ->
            shutdown
    end.

finish_handoff(State) ->
    finish_handoff([], State).

finish_handoff(SeenIdxs, State=#state{mod=Mod,
                                      modstate=ModState,
                                      index=Idx,
                                      handoff_target=Target,
                                      handoff_type=HOType}) ->
    case mark_handoff_complete(Idx, Target, SeenIdxs, Mod, HOType) of
        continue ->
            continue(State#state{handoff_target=none,handoff_type=undefined});
        resize ->
            CurrentForwarding = resize_forwarding(State),
            NewForwarding = [Target | CurrentForwarding],
            State2 = mod_set_forwarding(NewForwarding, State),
            continue(State2#state{handoff_target=none,
                                  handoff_type=undefined,
                                  forward=NewForwarding});
        Res when Res == forward; Res == shutdown ->
            {_, HN} = Target,
            %% Have to issue the delete now.  Once unregistered the
            %% vnode master will spin up a new vnode on demand.
            %% Shutdown the async pool beforehand, don't want callbacks
            %% running on non-existant data.
            maybe_shutdown_pool(State),
            {ok, NewModState} = Mod:delete(ModState),
            lager:debug("~p ~p vnode finished handoff and deleted.",
                        [Idx, Mod]),
            riak_core_vnode_manager:unregister_vnode(Idx, Mod),
            lager:debug("vnode hn/fwd :: ~p/~p :: ~p -> ~p~n",
                        [State#state.mod, State#state.index, State#state.forward, HN]),
            State2 = mod_set_forwarding(HN, State),
            continue(State2#state{modstate={deleted,NewModState}, % like to fail if used
                                  handoff_target=none,
                                  handoff_type=undefined,
                                  forward=HN})
    end.

maybe_shutdown_pool(#state{pool_pid=Pool}) ->
    case is_pid(Pool) of
        true ->
            %% state.pool_pid will be cleaned up by handle_info message.
            riak_core_vnode_worker_pool:shutdown_pool(Pool, 60000);
        _ ->
            ok
    end.

resize_forwarding(#state{forward=F}) when is_list(F) ->
    F;
resize_forwarding(_) ->
    [].

mark_delete_complete(Idx, Mod) ->
    Result = riak_core_ring_manager:ring_trans(
               fun(Ring, _) ->
                       Type = riak_core_ring:vnode_type(Ring, Idx),
                       {_, Next, Status} = riak_core_ring:next_owner(Ring, Idx),
                       case {Type, Next, Status} of
                           {resized_primary, '$delete', awaiting} ->
                               Ring3 = riak_core_ring:deletion_complete(Ring, Idx, Mod),
                               %% Use local ring optimization like mark_handoff_complete
                               {set_only, Ring3};
                           {{fallback, _}, '$delete', awaiting} ->
                               Ring3 = riak_core_ring:deletion_complete(Ring, Idx, Mod),
                               %% Use local ring optimization like mark_handoff_complete
                               {set_only, Ring3};
                           _ ->
                               ignore
                       end
               end,
               []),
    Result.

handle_event({set_forwarding, undefined}, _StateName,
             State=#state{modstate={deleted, _ModState}}) ->
    %% The vnode must forward requests when in the deleted state, therefore
    %% ignore requests to stop forwarding.
    continue(State);
handle_event({set_forwarding, ForwardTo}, _StateName, State) ->
    lager:debug("vnode fwd :: ~p/~p :: ~p -> ~p~n",
                [State#state.mod, State#state.index, State#state.forward, ForwardTo]),
    State2 = mod_set_forwarding(ForwardTo, State),
    continue(State2#state{forward=ForwardTo});
handle_event(finish_handoff, _StateName,
             State=#state{modstate={deleted, _ModState}}) ->
    stop_manager_event_timer(State),
    continue(State#state{handoff_target=none});
handle_event(finish_handoff, _StateName, State=#state{mod=Mod,
                                                      modstate=ModState,
                                                      handoff_target=Target}) ->
    stop_manager_event_timer(State),
    case Target of
        none ->
            continue(State);
        _ ->
            {ok, NewModState} = Mod:handoff_finished(Target, ModState),
            finish_handoff(State#state{modstate=NewModState})
    end;
handle_event(cancel_handoff, _StateName, State=#state{mod=Mod,
                                                      modstate=ModState}) ->
    %% it would be nice to pass {Err, Reason} to the vnode but the
    %% API doesn't currently allow for that.
    stop_manager_event_timer(State),
    case State#state.handoff_target of
        none ->
            continue(State);
        _ ->
            {ok, NewModState} = Mod:handoff_cancelled(ModState),
            continue(State#state{handoff_target=none,
                                 handoff_type=undefined,
                                 modstate=NewModState})
    end;
handle_event({trigger_handoff, TargetNode}, StateName, State) ->
    handle_event({trigger_handoff, State#state.index, TargetNode}, StateName, State);
handle_event({trigger_handoff, _TargetIdx, _TargetNode}, _StateName,
             State=#state{modstate={deleted, _ModState}}) ->
    continue(State);
handle_event(R={trigger_handoff, _TargetIdx, _TargetNode}, _StateName, State) ->
    active(R, State);
handle_event(trigger_delete, _StateName, State=#state{modstate={deleted,_}}) ->
    continue(State);
handle_event(trigger_delete, _StateName, State) ->
    active(trigger_delete, State);
handle_event(R=?VNODE_REQ{}, _StateName, State) ->
    active(R, State);
handle_event(R=?COVERAGE_REQ{}, _StateName, State) ->
    active(R, State).


handle_sync_event(current_state, _From, StateName, State) ->
    {reply, {StateName, State}, StateName, State};
handle_sync_event(get_mod_index, _From, StateName,
                  State=#state{index=Idx,mod=Mod}) ->
    {reply, {Mod, Idx}, StateName, State, State#state.inactivity_timeout};
handle_sync_event({handoff_data,_BinObj}, _From, StateName,
                  State=#state{modstate={deleted, _ModState}}) ->
    {reply, {error, vnode_exiting}, StateName, State,
     State#state.inactivity_timeout};
handle_sync_event({handoff_data,BinObj}, _From, StateName,
                  State=#state{mod=Mod, modstate=ModState}) ->
    case Mod:handle_handoff_data(BinObj, ModState) of
        {reply, ok, NewModState} ->
            {reply, ok, StateName, State#state{modstate=NewModState},
             State#state.inactivity_timeout};
        {reply, {error, Err}, NewModState} ->
            lager:error("~p failed to store handoff obj: ~p", [Mod, Err]),
            {reply, {error, Err}, StateName, State#state{modstate=NewModState},
             State#state.inactivity_timeout}
    end;
handle_sync_event(core_status, _From, StateName, State=#state{index=Index,
                                                              mod=Mod,
                                                              modstate=ModState,
                                                              handoff_target=HT,
                                                              forward=FN}) ->
    Mode = case {FN, HT} of
               {undefined, none} ->
                   active;
               {undefined, HT} ->
                   handoff;
               {FN, none} ->
                   forward;
               _ ->
                   undefined
           end,
    Status = [{index, Index}, {mod, Mod}] ++
        case FN of
            undefined ->
                [];
            _ ->
                [{forward, FN}]
        end++
        case HT of
            none ->
                [];
            _ ->
                [{handoff_target, HT}]
        end ++
        case ModState of
            {deleted, _} ->
                [deleted];
            _ ->
                []
        end,
    {reply, {Mode, Status}, StateName, State, State#state.inactivity_timeout}.

handle_info({'$vnode_proxy_ping', From, Msgs}, StateName, State) ->
    riak_core_vnode_proxy:cast(From, {vnode_proxy_pong, self(), Msgs}),
    {next_state, StateName, State, State#state.inactivity_timeout};

handle_info({'EXIT', Pid, Reason},
            _StateName,
            State=#state{mod=Mod,
                         index=Index,
                         pool_pid=Pid,
                         pool_config=PoolConfig}) ->
    case Reason of
        Reason when Reason == normal; Reason == shutdown ->
            continue(State#state{pool_pid=undefined});
        _ ->
            lager:error("~p ~p worker pool crashed ~p\n", [Index, Mod, Reason]),
            {pool, WorkerModule, PoolSize, WorkerArgs}=PoolConfig,
            lager:debug("starting worker pool ~p with size "
                        "of ~p for vnode ~p.",
                        [WorkerModule, PoolSize, Index]),
            {ok, NewPoolPid} =
                riak_core_vnode_worker_pool:start_link(WorkerModule,
                                                       PoolSize,
                                                       Index,
                                                       WorkerArgs,
                                                       worker_props),
            continue(State#state{pool_pid=NewPoolPid})
        end;

handle_info({'DOWN',_Ref,process,_Pid,normal}, _StateName,
            State=#state{modstate={deleted, _}}) ->
    %% these messages are produced by riak_kv_vnode's aae tree
    %% monitors; they are harmless, so don't yell about them. also
    %% only dustbin them in the deleted modstate, because pipe vnodes
    %% need them in other states
    continue(State);
handle_info(Info, _StateName,
            State=#state{mod=Mod,modstate={deleted, _},index=Index}) ->
    lager:info("~p ~p ignored handle_info ~p - vnode unregistering\n",
               [Index, Mod, Info]),
    continue(State);
handle_info({'EXIT', Pid, Reason}, StateName, State=#state{mod=Mod,modstate=ModState}) ->
    %% A linked processes has died so use the
    %% handle_exit callback to allow the vnode
    %% process to take appropriate action.
    %% If the function is not implemented default
    %% to crashing the process.
    try
        case Mod:handle_exit(Pid, Reason, ModState) of
            {noreply,NewModState} ->
                {next_state, StateName, State#state{modstate=NewModState},
                    State#state.inactivity_timeout};
            {stop, Reason1, NewModState} ->
                 {stop, Reason1, State#state{modstate=NewModState}}
        end
    catch
        _ErrorType:undef ->
            {stop, linked_process_crash, State}
    end;

handle_info(Info, StateName, State=#state{mod=Mod,modstate=ModState}) ->
    case erlang:function_exported(Mod, handle_info, 2) of
        true ->
            {ok, NewModState} = Mod:handle_info(Info, ModState),
            {next_state, StateName, State#state{modstate=NewModState},
             State#state.inactivity_timeout};
        false ->
            {next_state, StateName, State, State#state.inactivity_timeout}
    end.

terminate(Reason, _StateName, #state{mod=Mod, modstate=ModState,
        pool_pid=Pool}) ->
    %% Shutdown if the pool is still alive and a normal `Reason' is
    %% given - there could be a race on delivery of the unregistered
    %% event and successfully shutting down the pool.
    try
        case is_pid(Pool) andalso is_process_alive(Pool) andalso ?normal_reason(Reason) of
            true ->
                riak_core_vnode_worker_pool:shutdown_pool(Pool, 60000);
            _ ->
                ok
        end
    catch C:T ->
        lager:error("Error while shutting down vnode worker pool ~p:~p trace : ~p",
                    [C, T, erlang:get_stacktrace()])
    after
        case ModState of
            %% Handoff completed, Mod:delete has been called, now terminate.
            {deleted, ModState1} ->
                Mod:terminate(Reason, ModState1);
            _ ->
                Mod:terminate(Reason, ModState)
        end
    end.

code_change(_OldVsn, StateName, State, _Extra) ->
    {ok, StateName, State}.

maybe_handoff(_TargetIdx, _TargetNode, State=#state{modstate={deleted, _}}) ->
    %% Modstate has been deleted, waiting for unregistered.  No handoff.
    continue(State);
maybe_handoff(TargetIdx, TargetNode,
              State=#state{index=Idx, mod=Mod, modstate=ModState,
                           handoff_target=CurrentTarget, handoff_pid=HPid}) ->
    Target = {TargetIdx, TargetNode},
    ExistingHO = is_pid(HPid) andalso is_process_alive(HPid),
    ValidHN = case CurrentTarget of
                  none ->
                      true;
                  Target ->
                      not ExistingHO;
                  _ ->
                      lager:info("~s/~b: handoff request to ~p before "
                                 "finishing handoff to ~p",
                                 [Mod, Idx, Target, CurrentTarget]),
                      not ExistingHO
              end,
    case ValidHN of
        true ->
            {ok, R} = riak_core_ring_manager:get_my_ring(),
            Resizing = riak_core_ring:is_resizing(R),
            Primary = riak_core_ring:is_primary(R, {Idx, node()}),
            HOType = case {Resizing, Primary} of
                         {true, _} -> resize;
                         {_, true} -> ownership;
                         {_, false} -> hinted
                     end,
            case Mod:handoff_starting({HOType, Target}, ModState) of
                {true, NewModState} ->
                    start_handoff(HOType, TargetIdx, TargetNode,State#state{modstate=NewModState});
                {false, NewModState} ->
                    continue(State, NewModState)
            end;
        false ->
            continue(State)
    end.

start_handoff(HOType, TargetIdx, TargetNode,
              State=#state{mod=Mod, modstate=ModState}) ->
    case Mod:is_empty(ModState) of
        {true, NewModState} ->
            finish_handoff(State#state{modstate=NewModState,
                                       handoff_type=HOType,
                                       handoff_target={TargetIdx, TargetNode}});
        {false, Size, NewModState} ->
            State2 = State#state{modstate=NewModState},
            NewState = start_outbound(HOType, TargetIdx, TargetNode, [{size, Size}], State2),
            continue(NewState);
        {false, NewModState} ->
            State2 = State#state{modstate=NewModState},
            NewState = start_outbound(HOType, TargetIdx, TargetNode, [], State2),
            continue(NewState)
    end.


start_outbound(HOType, TargetIdx, TargetNode, Opts, State=#state{index=Idx,mod=Mod}) ->
    case riak_core_handoff_manager:add_outbound(HOType,Mod,Idx,TargetIdx,TargetNode,self(),Opts) of
        {ok, Pid} ->
            State#state{handoff_pid=Pid,
                        handoff_type=HOType,
                        handoff_target={TargetIdx, TargetNode}};
        {error,_Reason} ->
            {ok, NewModState} = Mod:handoff_cancelled(State#state.modstate),
            State#state{modstate=NewModState}
    end.

%% @doc Send a reply to a vnode request.  If
%%      the Ref is undefined just send the reply
%%      for compatibility with pre-0.12 requestors.
%%      If Ref is defined, send it along with the
%%      reply.
%%      NOTE: We *always* send the reply using unreliable delivery.
%%
-spec reply(sender(), term()) -> any().
reply({fsm, undefined, From}, Reply) ->
    riak_core_send_msg:send_event_unreliable(From, Reply);
reply({fsm, Ref, From}, Reply) ->
    riak_core_send_msg:send_event_unreliable(From, {Ref, Reply});
reply({server, undefined, From}, Reply) ->
    riak_core_send_msg:reply_unreliable(From, Reply);
reply({server, Ref, From}, Reply) ->
    riak_core_send_msg:reply_unreliable(From, {Ref, Reply});
reply({raw, Ref, From}, Reply) ->
    riak_core_send_msg:bang_unreliable(From, {Ref, Reply});
reply(ignore, _Reply) ->
    ok.

%% @doc Set up a monitor for the pid named by a {@type sender()} vnode
%% argument.  If `Sender' was the atom `ignore', this function sets up
%% a monitor on `self()' in order to return a valid (if useless)
%% monitor reference.
-spec monitor(Sender::sender()) -> Monitor::reference().
monitor({fsm, _, From}) ->
    erlang:monitor(process, From);
monitor({server, _, {Pid, _Ref}}) ->
    erlang:monitor(process, Pid);
monitor({raw, _, From}) ->
    erlang:monitor(process, From);
monitor(ignore) ->
    erlang:monitor(process, self()).

%% Individual vnode processes and the vnode manager are tightly coupled. When
%% vnode events occur, the vnode must ensure that the events are forwarded to
%% the vnode manager, which will make a state change decision and send an
%% appropriate message back to the vnode. To minimize blocking, asynchronous
%% messaging is used. It is possible for the vnode manager to crash and miss
%% messages sent by the vnode. Therefore, the vnode periodically resends event
%% messages until an appropriate message is received back from the vnode
%% manager. The event timer functions below implement this logic.
start_manager_event_timer(Event, State=#state{mod=Mod, index=Idx}) ->
    riak_core_vnode_manager:vnode_event(Mod, Idx, self(), Event),
    stop_manager_event_timer(State),
    T2 = gen_fsm:send_event_after(30000, {send_manager_event, Event}),
    State#state{manager_event_timer=T2}.

stop_manager_event_timer(#state{manager_event_timer=undefined}) ->
    ok;
stop_manager_event_timer(#state{manager_event_timer=T}) ->
    _ = gen_fsm:cancel_timer(T),
    ok.

is_request_forwardable(#riak_core_fold_req_v2{forwardable=false}) ->
    false;
is_request_forwardable(_) ->
    %% Assume that all other vnode ops are forwardable.
    %%
    %% WARNING: The coding style used in this function means that special
    %%          care must be taken when adding #riak_core_fold_req_v3 and
    %%          v4 and v27 as well as any other vnode request type.
    true.

mod_set_forwarding(Forward, State=#state{mod=Mod, modstate=ModState}) ->
    case lists:member({set_vnode_forwarding, 2}, Mod:module_info(exports)) of
        true ->
            NewModState = Mod:set_vnode_forwarding(Forward, ModState),
            State#state{modstate=NewModState};
        false ->
            State
    end.

%% ===================================================================
%% Test API
%% ===================================================================

-ifdef(TEST).

%% Start the garbage collection server
test_link(Mod, Index) ->
    gen_fsm:start_link(?MODULE, [Mod, Index, 0, node()], []).

%% Get the current state of the fsm for testing inspection
-spec current_state(pid()) -> {atom(), #state{}} | {error, term()}.
current_state(Pid) ->
    gen_fsm:sync_send_all_state_event(Pid, current_state).

pool_death_test() ->
    meck:new(test_vnode, [non_strict, no_link]),
    meck:expect(test_vnode, init, fun(_) -> {ok, [], [{pool, test_pool_mod, 1, []}]} end),
    meck:expect(test_vnode, terminate, fun(_, _) -> normal end),
    meck:new(test_pool_mod, [non_strict, no_link]),
    meck:expect(test_pool_mod, init_worker, fun(_, _, _) -> {ok, []} end),

    {ok, Pid} = ?MODULE:test_link(test_vnode, 0),
    {_, StateData1} = ?MODULE:current_state(Pid),
    PoolPid1 = StateData1#state.pool_pid,
    exit(PoolPid1, kill),
    wait_for_process_death(PoolPid1),
    ?assertNot(is_process_alive(PoolPid1)),
    wait_for_state_update(StateData1, Pid),
    {_, StateData2} = ?MODULE:current_state(Pid),
    PoolPid2 = StateData2#state.pool_pid,
    ?assertNot(PoolPid2 =:= undefined),
    exit(Pid, normal),
    wait_for_process_death(Pid),
    meck:validate(test_pool_mod),
    meck:validate(test_vnode),
    meck:unload(test_pool_mod),
    meck:unload(test_vnode).

wait_for_process_death(Pid) ->
    wait_for_process_death(Pid, is_process_alive(Pid)).

wait_for_process_death(Pid, true) ->
    wait_for_process_death(Pid, is_process_alive(Pid));
wait_for_process_death(_Pid, false) ->
    ok.

wait_for_state_update(OriginalStateData, Pid) ->
    {_, CurrentStateData} = ?MODULE:current_state(Pid),
    wait_for_state_update(OriginalStateData, CurrentStateData, Pid).

wait_for_state_update(OriginalStateData, OriginalStateData, Pid) ->
    {_, CurrentStateData} = ?MODULE:current_state(Pid),
    wait_for_state_update(OriginalStateData, CurrentStateData, Pid);
wait_for_state_update(_OriginalState, _StateData, _Pid) ->
    ok.

-endif.<|MERGE_RESOLUTION|>--- conflicted
+++ resolved
@@ -417,21 +417,7 @@
             riak_core_vnode_worker_pool:handle_work(Pool, Work, From),
             continue(State, NewModState);
         {forward, NewModState} ->
-<<<<<<< HEAD
-            case HOType of
-                %% resize op and transfer ongoing
-                resize -> vnode_forward(resize, ForwardTo, Sender,
-                                                 {resize_forward, Request}, State);
-                %% resize op ongoing, no resize transfer ongoing, arrive here
-                %% via forward_or_vnode_command
-                undefined -> vnode_forward(resize, ForwardTo, Sender,
-                                           {resize_forward, Request}, State);
-                %% normal explicit forwarding during ownership transfer
-                _ -> vnode_forward(explicit, HOTarget, Sender, Request, State)
-            end,
-=======
             forward_request(HOType, Request, HOTarget, ForwardTo, Sender, State),
->>>>>>> 662e761c
             continue(State, NewModState);
  	{forward, NewReq, NewModState} ->
             forward_request(HOType, NewReq, HOTarget, ForwardTo, Sender, State),
@@ -444,7 +430,7 @@
 
 %% @private wrap the request for resize forwards, and use the resize
 %% target.
-forward_request(resize_transfer, Request, _HOTarget, ResizeTarget, Sender, State) ->
+forward_request(resize, Request, _HOTarget, ResizeTarget, Sender, State) ->
     %% resize op and transfer ongoing
     vnode_forward(resize, ResizeTarget, Sender, {resize_forward, Request}, State);
 forward_request(undefined, Request, _HOTarget, ResizeTarget, Sender, State) ->
