--- conflicted
+++ resolved
@@ -23,12 +23,8 @@
          stage_leave/1, stage_remove/1, stage_replace/1, stage_resize_ring/1,
          stage_force_replace/1, print_staged/1, commit_staged/1,
          clear_staged/1, transfer_limit/1, pending_claim_percentage/2,
-<<<<<<< HEAD
-         transfers/1]).
-=======
          transfers/1, add_user/1, add_source/1, grant/1, revoke/1,
          print_users/1, print_user/1, print_sources/1]).
->>>>>>> 965cb4ed
 
 %% @doc Return for a given ring and node, percentage currently owned and
 %% anticipated after the transitions have been completed.
