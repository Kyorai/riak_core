%% -*- erlang -*-

%% @doc enable active anti-entropy subsystem
{mapping, "anti_entropy", "riak_core.anti_entropy", [
  {datatype, {enum, [on, off, debug]}},
  {default, on}
]}.

{ translation,
  "riak_core.anti_entropy",
  fun(Conf) ->
    Setting = cuttlefish_util:conf_get_value("anti_entropy", Conf),
    case Setting of
      on -> {on, []};
      debug -> {on, [debug]};
      off -> {off, []};
      _Default -> {on, []}
    end
  end
}.

%% @doc Restrict how fast AAE can build hash trees. Building the tree
%% for a given partition requires a full scan over that partition's
%% data. Once built, trees stay built until they are expired.
%% Config is of the form:
%%   {num-builds, per-timespan}
%% Default is 1 build per hour.
{mapping, "anti_entropy.build_limit.number", "riak_core.anti_entropy_build_limit", [
  {default, 1},
  {datatype, integer}
]}.

{mapping, "anti_entropy.build_limit.per_timespan", "riak_core.anti_entropy_build_limit", [
  {default, "1h"},
  {datatype, {duration, ms}}
]}.

{translation,
 "riak_core.anti_entropy_build_limit",
 fun(Conf) ->
    {cuttlefish_util:conf_get_value("anti_entropy.build_limit.number", Conf),
     cuttlefish_util:conf_get_value("anti_entropy.build_limit.per_timespan", Conf)}
 end}.

%% @doc Determine how often hash trees are expired after being built.
%% Periodically expiring a hash tree ensures the on-disk hash tree
%% data stays consistent with the actual k/v backend data. It also
%% helps Riak identify silent disk failures and bit rot. However,
%% expiration is not needed for normal AAE operation and should be
%% infrequent for performance reasons. The time is specified in
%% milliseconds. The default is 1 week.
{mapping, "anti_entropy.expire", "riak_core.anti_entropy_expire", [
  {default, "1w"},
  {datatype, {duration, ms}}
]}.

%% @doc Limit how many AAE exchanges/builds can happen concurrently.
{mapping, "anti_entropy.concurrency", "riak_core.anti_entropy_concurrency", [
  {default, 2},
  {datatype, integer}
]}.

%% @doc The tick determines how often the AAE manager looks for work
%% to do (building/expiring trees, triggering exchanges, etc).
%% The default is every 15 seconds. Lowering this value will
%% speedup the rate that all replicas are synced across the cluster.
%% Increasing the value is not recommended.
{mapping, "anti_entropy.tick", "riak_core.anti_entropy_tick", [
  {default, "15s"},
  {datatype, {duration, ms}}
]}.

%% @doc The directory where AAE hash trees are stored.
{mapping, "anti_entropy.data_dir", "riak_core.anti_entropy_data_dir", [
  {default, "{{platform_data_dir}}/anti_entropy"}
]}.


%% @doc This parameter defines the percentage, 1 to 100, of total
%% server memory to assign to leveldb.  leveldb will dynamically
%% adjust it internal cache sizs as Riak activates / inactivates
%% vnodes on this server to stay within this size.  The memory size
%% can alternately be assigned as a byte count via total_leveldb_mem instead.
{mapping, "anti_entropy.total_leveldb_mem_percent", "riak_core.aae_total_leveldb_mem_percent",
 [{default, "80"},
  {datatype, integer}]}.


%% @doc This parameter defines the number of bytes of
%% server memory to assign to leveldb.  leveldb will dynamically
%% adjust it internal cache sizes as Riak activates / inactivates
%% vnodes on this server to stay within this size.  The memory size
%% can alternately be assigned as percentage of total server memory
%% via total_leveldb_mem_percent instead.
{mapping, "anti_entropy.total_leveldb_mem", "riak_core.aae_total_leveldb_mem",
 [{datatype, bytesize},
  {level, advanced}]}.


%% @doc The 'sync' parameter defines how new key/value data is placed in the
%% recovery log. The recovery log is only used if the Riak program crashes or
%% the server loses power unexpectedly. The parameter's original intent was
%% to guarantee that each new key / value was written to the physical disk
%% before leveldb responded with “write good”. The reality in modern servers
%% is that many layers of data caching exist between the database program and
%% the physical disks. This flag influences only one of the layers.
{mapping, "anti_entropy.sync", "riak_core.aae_sync",
 [{default, false},
  {datatype, {enum, [true, false]}},
  {level, advanced}]}.

%% @doc limited_developer_mem is a Riak specific option that is used when
%% a developer is testing a high number of vnodes and/or several VMs
%% on a machine with limited physical memory.  Do NOT use this option
%% if making performance measurements.  This option overwrites values
%% given to write_buffer_size_min and write_buffer_size_max.
{mapping, "anti_entropy.limited_developer_mem", "riak_core.aae_limited_developer_mem",
 [{default, false},
  {datatype, {enum, [true, false]}},
  {level, advanced}]}.


%% @doc Each vnode first stores new key/value data in a memory based write
%% buffer. This write buffer is in parallel to the recovery log mentioned
%% in the “sync” parameter. Riak creates each vnode with a randomly sized
%% write buffer for performance reasons. The random size is somewhere
%% between write_buffer_size_min and write_buffer_size_max.
{mapping, "anti_entropy.write_buffer_size_min", "riak_core.aae_write_buffer_size_min",
 [{default, "30MB"},
  {datatype, bytesize},
  {level, advanced}]}.

{mapping, "anti_entropy.write_buffer_size_max", "riak_core.aae_write_buffer_size_max",
 [{default, "60MB"},
  {datatype, bytesize},
  {level, advanced}]}.


%% @doc Each database .sst table file can include an optional "bloom filter"
%% that is highly effective in shortcutting data queries that are destined
%% to not find the requested key. The bloom_filter typically increases the
%% size of an .sst table file by about 2%. This option must be set to true
%% in the riak.conf to take effect.
{mapping, "anti_entropy.bloomfilter", "riak_core.aae_use_bloomfilter",
 [{default, on},
  {datatype, {enum, [on, off]}}]}.

{translation,
 "riak_core.aae_use_bloomfilter",
 fun(Conf) ->
         case cuttlefish_util:conf_get_value("anti_entropy.bloomfilter", Conf) of
             on -> true;
             off -> false;
             _ -> true
         end
 end
}.


%% @doc sst_block_size defines the size threshold for a block / chunk of data
%% within one .sst table file. Each new block gets an index entry in the .sst
%% table file's master index.
{mapping, "anti_entropy.block_size", "riak_core.aae_sst_block_size",
[{default, "4KB"},
 {datatype, bytesize},
 {level, advanced}]}.


%% @doc block_restart_interval defines the key count threshold for a new key
%% entry in the key index for a block.
%% Most clients should leave this parameter alone.
{mapping, "anti_entropy.block_restart_interval", "riak_core.aae_block_restart_interval",
 [{default, 16},
  {datatype, integer},
  {level, advanced}]}.


%% @doc verify_checksums controls whether or not validation occurs when Riak
%% requests data from the leveldb database on behalf of the user.
{mapping, "anti_entropy.verify_checksums", "riak_core.aae_verify_checksums",
 [{default, true},
  {datatype, {enum, [true, false]}},
  {level, advanced}]}.


%% @doc verify_compaction controls whether or not validation occurs when
%% leveldb reads data as part of its background compaction operations.
{mapping, "anti_entropy.verify_compaction", "riak_core.aae_verify_compaction",
 [{default, true},
  {datatype, {enum, [true, false]}},
  {level, advanced}]}.

%% @doc The number of worker threads performing LevelDB operations.
{mapping, "anti_entropy.threads", "riak_core.aae_eleveldb_threads",
 [{default, 71},
  {datatype, integer},
  {level, advanced}]}.

%% @doc Option to override LevelDB's use of fadvise(DONTNEED) with
%% fadvise(WILLNEED) instead.  WILLNEED can reduce disk activity on
%% systems where physical memory exceeds the database size.
{mapping, "anti_entropy.fadvise_willneed", "riak_core.aae_fadvise_willneed",
 [{default, false},
  {datatype, {enum, [true, false]}},
  {level, advanced}]}.

%% Default Bucket Properties

%% @doc the number of replicas stored. Note: See CAP Controls for further discussion.
%% http://docs.basho.com/riak/latest/dev/advanced/cap-controls/
{mapping, "buckets.default.n_val", "riak_core.default_bucket_props.n_val", [
  {datatype, integer},
  {default, 3},
  {level, advanced}
]}.

{mapping, "buckets.default.pr", "riak_core.default_bucket_props.pr", [
  {default, "0"},
  {level, advanced}
]}.

%% Cut and paste translation screams to be rewritten as a datatype, but that's a
%% "nice to have"
{translation,
  "riak_core.default_bucket_props.pr",
  fun(Conf) ->
    Setting = cuttlefish_util:conf_get_value("buckets.default.pr", Conf),
    case Setting of
      "quorum" -> quorum;
      "all" -> all;
      X ->
        try list_to_integer(Setting) of
          Int -> Int
        catch
          E:R -> error
        end
    end
  end
}.

{mapping, "buckets.default.r", "riak_core.default_bucket_props.r", [
  {default, "quorum"},
  {level, advanced}
]}.
{translation,
  "riak_core.default_bucket_props.r",
  fun(Conf) ->
    Setting = cuttlefish_util:conf_get_value("buckets.default.r", Conf),
    case Setting of
      "quorum" -> quorum;
      "all" -> all;
      X ->
        try list_to_integer(Setting) of
          Int -> Int
        catch
          E:R -> error
        end
    end
  end
}.

{mapping, "buckets.default.w", "riak_core.default_bucket_props.w", [
  {default, "quorum"},
  {level, advanced}
]}.
{translation,
  "riak_core.default_bucket_props.w",
  fun(Conf) ->
    Setting = cuttlefish_util:conf_get_value("buckets.default.w", Conf),
    case Setting of
      "quorum" -> quorum;
      "all" -> all;
      X ->
        try list_to_integer(Setting) of
          Int -> Int
        catch
          E:R -> error
        end
    end
  end
}.

{mapping, "buckets.default.pw", "riak_core.default_bucket_props.pw", [
  {default, "0"},
  {level, advanced}
]}.
{translation,
  "riak_core.default_bucket_props.pw",
  fun(Conf) ->
    Setting = cuttlefish_util:conf_get_value("buckets.default.pw", Conf),
    case Setting of
      "quorum" -> quorum;
      "all" -> all;
      X ->
        try list_to_integer(Setting) of
          Int -> Int
        catch
          E:R -> error
        end
    end
  end
}.

{mapping, "buckets.default.dw", "riak_core.default_bucket_props.dw", [
  {default, "quorum"},
  {level, advanced}
]}.
{translation,
  "riak_core.default_bucket_props.dw",
  fun(Conf) ->
    Setting = cuttlefish_util:conf_get_value("buckets.default.dw", Conf),
    case Setting of
      "quorum" -> quorum;
      "all" -> all;
      X ->
        try list_to_integer(Setting) of
          Int -> Int
        catch
          E:R -> error
        end
    end
  end
}.

{mapping, "buckets.default.rw", "riak_core.default_bucket_props.rw", [
  {default, "quorum"},
  {level, advanced}
]}.
{translation,
  "riak_core.default_bucket_props.rw",
  fun(Conf) ->
    Setting = cuttlefish_util:conf_get_value("buckets.default.rw", Conf),
    case Setting of
      "quorum" -> quorum;
      "all" -> all;
      X ->
        try list_to_integer(Setting) of
          Int -> Int
        catch
          E:R -> error
        end
    end
  end
}.

%% {mapping, "buckets.default.basic_quorum", "riak_core.default_bucket_props.basic_quorum", false},
%% {mapping, "buckets.default.notfound_ok", "riak_core.default_bucket_props.notfound_ok", true}

%% @doc whether or not siblings are allowed.
%% Note: See Vector Clocks for a discussion of sibling resolution.
{mapping, "buckets.default.siblings", "riak_core.default_bucket_props.allow_mult", [
  {datatype, {enum, [on, off]}},
  {default, on},
  {level, advanced}
]}.

{translation,
 "riak_core.default_bucket_props.allow_mult",
 fun(Conf) ->
  Setting = cuttlefish_util:conf_get_value("buckets.default.siblings", Conf),
    case Setting of
      on -> true;
      off -> false;
      _Default -> true
    end
 end}.

{mapping, "buckets.default.last_write_wins", "riak_core.default_bucket_props.last_write_wins", [
  {datatype, {enum, [true, false]}},
  {default, false},
  {level, advanced}
]}.

%% example of super basic mapping
%% @doc Default ring creation size.  Make sure it is a power of 2,
%% e.g. 16, 32, 64, 128, 256, 512 etc
{mapping, "ring_size", "riak_core.ring_creation_size", [
  {datatype, integer},
  {default, 64},
  {validators, ["ring_size"]},
  {commented, 64}
]}.

%% ring_size validator
{validator, "ring_size", "not a power of 2 greater than 1",
 fun(Size) ->
  Size > 1 andalso (Size band (Size-1) =:= 0)
 end}.

%% @doc Number of VNodes allowed to do handoff concurrently.
{mapping, "handoff_concurrency", "riak_core.handoff_concurrency", [
  {datatype, integer},
  {default, 2},
  {commented, 2}
]}.

%% @doc Default location of ringstate
{mapping, "ring.state_dir", "riak_core.ring_state_dir", [
<<<<<<< HEAD
  {default, "{{ring_state_dir}}"}
=======
  {datatype, directory},
  {default, "$(platform_data_dir)/ring"},
  hidden
>>>>>>> d080ef28
]}.

%% @doc Default cert location for https can be overridden
%% with the ssl config variable, for example:
{mapping, "ssl.certfile", "riak_core.ssl.certfile", [
<<<<<<< HEAD
  {commented, "{{platform_etc_dir}}/cert.pem"}
=======
  {datatype, file},
  {commented, "$(platform_etc_dir)/cert.pem"}
>>>>>>> d080ef28
]}.

%% @doc Default key location for https can be overridden
%% with the ssl config variable, for example:
{mapping, "ssl.keyfile", "riak_core.ssl.keyfile", [
<<<<<<< HEAD
  {commented, "{{platform_etc_dir}}/key.pem"}
=======
  {datatype, file},
  {commented, "$(platform_etc_dir)/key.pem"}
>>>>>>> d080ef28
]}.

%% @doc Default signing authority location for https can be overridden
%% with the ssl config variable, for example:
{mapping, "ssl.cacertfile", "riak_core.ssl.cacertfile", [
<<<<<<< HEAD
  {commented, "{{platform_etc_dir}}/cacertfile.pem"}
=======
  {datatype, file},
  {commented, "$(platform_etc_dir)/cacertfile.pem"}
>>>>>>> d080ef28
]}.

%% @doc handoff.port is the TCP port that Riak uses for
%% intra-cluster data handoff.
{mapping, "handoff.port", "riak_core.handoff_port", [
  {default, {{handoff_port}} },
  {datatype, integer}
]}.

%% @doc To encrypt riak_core intra-cluster data handoff traffic,
%% uncomment the following line and edit its path to an
%% appropriate certfile and keyfile.  (This example uses a
%% single file with both items concatenated together.)
{mapping, "handoff.ssl.certfile", "riak_core.handoff_ssl_options.certfile", [
  {commented, "/tmp/erlserver.pem"}
]}.

%% @doc if you need a seperate keyfile for handoff
{mapping, "handoff.ssl.keyfile", "riak_core.handoff_ssl_options.keyfile", []}.

%% @doc DTrace support
%% Do not enable 'dtrace' unless your Erlang/OTP
%% runtime is compiled to support DTrace.  DTrace is
%% available in R15B01 (supported by the Erlang/OTP
%% official source package) and in R14B04 via a custom
%% source repository & branch.
{mapping, "dtrace", "riak_core.dtrace_support", [
  {default, off},
  {datatype, {enum, [on, off]}}
]}.

%% consistent on/off (in lieu of enabled/disabled, true/false)
{ translation,
  "riak_core.dtrace_support",
  fun(Conf) ->
    Setting = cuttlefish_util:conf_get_value("dtrace", Conf),
    case Setting of
      on -> true;
      off -> false;
      _Default -> false
    end
  end
}.

%% Platform-specific installation paths (substituted by rebar)
{mapping, "platform_bin_dir", "riak_core.platform_bin_dir", [
  {default, "{{platform_bin_dir}}"}
]}.

{mapping, "platform_data_dir", "riak_core.platform_data_dir", [
  {default, "{{platform_data_dir}}"}
]}.

{mapping, "platform_etc_dir", "riak_core.platform_etc_dir", [
  {default, "{{platform_etc_dir}}"}
]}.

{mapping, "platform_lib_dir", "riak_core.platform_lib_dir", [
  {default, "{{platform_lib_dir}}"}
]}.

{mapping, "platform_log_dir", "riak_core.platform_log_dir", [
  {default, "{{platform_log_dir}}"}
]}.

<<<<<<< HEAD
%% @doc Enable consensus subsystem (tech preview feature)
%% Set to true to enable the consensus subsystem used for strongly
%% consistent Riak operations.
{mapping, "enable_consensus", "riak_core.enable_consensus", [
  {datatype, {enum, [true, false]}},
  {default, false},
  {commented, true}
=======
%% @doc Enable consensus subsystem. Set to 'on' to enable the
%% consensus subsystem used for strongly consistent Riak operations.
{mapping, "strong_consistency", "riak_core.enable_consensus", [
  {datatype, flag},
  {default, off},
  {commented, on}
]}.

%% @doc Whether to enable the background manager globally. When
%% enabled, participating Riak subsystems will coordinate access to
%% shared resources. This will help to prevent system response
%% degradation under times of heavy load from multiple background
%% tasks. Specific subsystems may also have their own controls over
%% use of the background manager.
{mapping, "background_manager", "riak_core.use_background_manager", [
    {datatype, flag},
    {default, on},
    hidden
>>>>>>> d080ef28
]}.<|MERGE_RESOLUTION|>--- conflicted
+++ resolved
@@ -396,46 +396,30 @@
 
 %% @doc Default location of ringstate
 {mapping, "ring.state_dir", "riak_core.ring_state_dir", [
-<<<<<<< HEAD
-  {default, "{{ring_state_dir}}"}
-=======
   {datatype, directory},
   {default, "$(platform_data_dir)/ring"},
   hidden
->>>>>>> d080ef28
 ]}.
 
 %% @doc Default cert location for https can be overridden
 %% with the ssl config variable, for example:
 {mapping, "ssl.certfile", "riak_core.ssl.certfile", [
-<<<<<<< HEAD
-  {commented, "{{platform_etc_dir}}/cert.pem"}
-=======
   {datatype, file},
   {commented, "$(platform_etc_dir)/cert.pem"}
->>>>>>> d080ef28
 ]}.
 
 %% @doc Default key location for https can be overridden
 %% with the ssl config variable, for example:
 {mapping, "ssl.keyfile", "riak_core.ssl.keyfile", [
-<<<<<<< HEAD
-  {commented, "{{platform_etc_dir}}/key.pem"}
-=======
   {datatype, file},
   {commented, "$(platform_etc_dir)/key.pem"}
->>>>>>> d080ef28
 ]}.
 
 %% @doc Default signing authority location for https can be overridden
 %% with the ssl config variable, for example:
 {mapping, "ssl.cacertfile", "riak_core.ssl.cacertfile", [
-<<<<<<< HEAD
-  {commented, "{{platform_etc_dir}}/cacertfile.pem"}
-=======
   {datatype, file},
   {commented, "$(platform_etc_dir)/cacertfile.pem"}
->>>>>>> d080ef28
 ]}.
 
 %% @doc handoff.port is the TCP port that Riak uses for
@@ -501,7 +485,6 @@
   {default, "{{platform_log_dir}}"}
 ]}.
 
-<<<<<<< HEAD
 %% @doc Enable consensus subsystem (tech preview feature)
 %% Set to true to enable the consensus subsystem used for strongly
 %% consistent Riak operations.
@@ -509,13 +492,6 @@
   {datatype, {enum, [true, false]}},
   {default, false},
   {commented, true}
-=======
-%% @doc Enable consensus subsystem. Set to 'on' to enable the
-%% consensus subsystem used for strongly consistent Riak operations.
-{mapping, "strong_consistency", "riak_core.enable_consensus", [
-  {datatype, flag},
-  {default, off},
-  {commented, on}
 ]}.
 
 %% @doc Whether to enable the background manager globally. When
@@ -528,5 +504,4 @@
     {datatype, flag},
     {default, on},
     hidden
->>>>>>> d080ef28
 ]}.