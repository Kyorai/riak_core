--- conflicted
+++ resolved
@@ -87,8 +87,6 @@
          terminate/3,
          code_change/4]).
 
-<<<<<<< HEAD
-=======
 -type mod_state() :: term().
 -callback init(from(), RequestArgs :: [term()]) ->
     {Request :: term(), vnode_selector(), NVal :: pos_integer(), primary_vnode_coverage(),
@@ -98,38 +96,25 @@
     {done, mod_state()} |
     {error, term()}.
 -callback finish(clean | {error, term()}, mod_state()) -> {stop, normal, mod_state()}.
->>>>>>> 10e8b44c
 
 -define(DEFAULT_TIMEOUT, 60000*8).
 
 -type req_id() :: non_neg_integer().
 -type from() :: {atom(), req_id(), pid()}.
-<<<<<<< HEAD
--type pvc() :: all | pos_integer().
--type request() :: tuple().
--type index() :: chash:index_as_int().
-=======
 -type vnode_selector() :: all | allup.
 -type primary_vnode_coverage() :: all | pos_integer().
->>>>>>> 10e8b44c
 
 -record(state, {coverage_vnodes :: [{non_neg_integer(), node()}] | undefined,
                 mod :: atom(),
                 mod_state :: mod_state(),
                 n_val :: pos_integer(),
                 node_check_service :: module(),
-<<<<<<< HEAD
                 %% `vnode_selector' can be any useful value for different
                 %% `riak_core' applications that define their own coverage
                 %% plan module
-                vnode_selector :: vnode_selector() | vnode_coverage() | term(),
-                pvc :: pvc(), % primary vnode coverage
-                request :: request(),
-=======
                 vnode_selector :: vnode_selector(),
                 pvc :: primary_vnode_coverage(),
                 request :: tuple(),
->>>>>>> 10e8b44c
                 req_id :: req_id(),
                 required_responses=1 :: pos_integer(),
                 response_count=0 :: non_neg_integer(),
@@ -145,7 +130,7 @@
       Request :: request(),
       VNodeSelector:: vnode_selector(),
       NVal :: pos_integer(),
-      PrimaryVNodeCoverage :: pvc(),
+      PrimaryVNodeCoverage :: primary_vnode_coverage(),
       NodeCheckService :: module(),
       VNodeMaster :: atom(),
       Timeout :: pos_integer(),
