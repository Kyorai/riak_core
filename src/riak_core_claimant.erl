%% -------------------------------------------------------------------
%%
%% Copyright (c) 2012-2015 Basho Technologies, Inc.  All Rights Reserved.
%%
%% This file is provided to you under the Apache License,
%% Version 2.0 (the "License"); you may not use this file
%% except in compliance with the License.  You may obtain
%% a copy of the License at
%%
%%   http://www.apache.org/licenses/LICENSE-2.0
%%
%% Unless required by applicable law or agreed to in writing,
%% software distributed under the License is distributed on an
%% "AS IS" BASIS, WITHOUT WARRANTIES OR CONDITIONS OF ANY
%% KIND, either express or implied.  See the License for the
%% specific language governing permissions and limitations
%% under the License.
%%
%% -------------------------------------------------------------------

-module(riak_core_claimant).
-behaviour(gen_server).

-include("riak_core_bucket_type.hrl").

%% API
-export([start_link/0]).
-export([leave_member/1,
         remove_member/1,
         force_replace/2,
         replace/2,
         resize_ring/1,
         abort_resize/0,
         plan/0,
         commit/0,
         clear/0,
         ring_changed/2,
         create_bucket_type/2,
         update_bucket_type/2,
         bucket_type_status/1,
         activate_bucket_type/1,
         get_bucket_type/2,
         get_bucket_type/3,
         bucket_type_iterator/0]).
-export([reassign_indices/1]). % helpers for claim sim

%% gen_server callbacks
-export([init/1, handle_call/3, handle_cast/2, handle_info/2,
         terminate/2, code_change/3]).

-type action() :: leave
                | remove
                | {replace, node()}
                | {force_replace, node()}.

-type riak_core_ring() :: riak_core_ring:riak_core_ring().

%% A tuple representing a given cluster transition:
%%   {Ring, NewRing} where NewRing = f(Ring)
-type ring_transition() :: {riak_core_ring(), riak_core_ring()}.

-record(state, {
          last_ring_id,
          %% The set of staged cluster changes
          changes :: [{node(), action()}],

          %% Ring computed during the last planning stage based on
          %% applying a set of staged cluster changes. When commiting
          %% changes, the computed ring must match the previous planned
          %% ring to be allowed.
          next_ring :: riak_core_ring() | undefined,

          %% Random number seed passed to remove_node to ensure the
          %% current randomized remove algorithm is deterministic
          %% between plan and commit phases
          seed}).

-define(ROUT(S,A),ok).
%%-define(ROUT(S,A),?debugFmt(S,A)).
%%-define(ROUT(S,A),io:format(S,A)).

%%%===================================================================
%%% API
%%%===================================================================

%% @doc Spawn and register the riak_core_claimant server
start_link() ->
    gen_server:start_link({local, ?MODULE}, ?MODULE, [], []).

%% @doc Determine how the cluster will be affected by the staged changes,
%%      returning the set of pending changes as well as a list of ring
%%      modifications that correspond to each resulting cluster transition
%%      (eg. the initial transition that applies the staged changes, and
%%      any additional transitions triggered by later rebalancing).
-spec plan() -> {error, term()} | {ok, [action()], [ring_transition()]}.
plan() ->
    gen_server:call(claimant(), plan, infinity).

%% @doc Commit the set of staged cluster changes, returning true on success.
%%      A commit is only allowed to succeed if the ring is ready and if the
%%      current set of changes matches those computed by the most recent
%%      call to plan/0.
-spec commit() -> ok | {error, term()}.
commit() ->
    gen_server:call(claimant(), commit, infinity).

%% @doc Stage a request for `Node' to leave the cluster. If committed, `Node'
%%      will handoff all of its data to other nodes in the cluster and then
%%      shutdown.
leave_member(Node) ->
    stage(Node, leave).

%% @doc Stage a request for `Node' to be forcefully removed from the cluster.
%%      If committed, all partitions owned by `Node' will immediately be
%%      re-assigned to other nodes. No data on `Node' will be transfered to
%%      other nodes, and all replicas on `Node' will be lost.
remove_member(Node) ->
    stage(Node, remove).

%% @doc Stage a request for `Node' to be replaced by `NewNode'. If committed,
%%      `Node' will handoff all of its data to `NewNode' and then shutdown.
%%      The current implementation requires `NewNode' to be a fresh node that
%%      is joining the cluster and does not yet own any partitions of its own.
replace(Node, NewNode) ->
    stage(Node, {replace, NewNode}).

%% @doc Stage a request for `Node' to be forcefully replaced by `NewNode'.
%%      If committed, all partitions owned by `Node' will immediately be
%%      re-assigned to `NewNode'. No data on `Node' will be transfered,
%%      and all replicas on `Node' will be lost. The current implementation
%%      requires `NewNode' to be a fresh node that is joining the cluster
%%      and does not yet own any partitions of its own.
force_replace(Node, NewNode) ->
    stage(Node, {force_replace, NewNode}).

%% @doc Stage a request to resize the ring. If committed, all nodes
%%      will participate in resizing operation. Unlike other operations,
%%      the new ring is not installed until all transfers have completed.
%%      During that time requests continue to be routed to the old ring.
%%      After completion, the new ring is installed and data is safely
%%      removed from partitons no longer owner by a node or present
%%      in the ring.
-spec resize_ring(integer()) -> ok | {error, atom()}.
resize_ring(NewRingSize) ->
    %% use the node making the request. it will be ignored
    stage(node(), {resize, NewRingSize}).

-spec abort_resize() -> ok | {error, atom()}.
abort_resize() ->
    stage(node(), abort_resize).

%% @doc Clear the current set of staged transfers
clear() ->
    gen_server:call(claimant(), clear, infinity).

%% @doc This function is called as part of the ring reconciliation logic
%%      triggered by the gossip subsystem. This is only called on the one
%%      node that is currently the claimant. This function is the top-level
%%      entry point to the claimant logic that orchestrates cluster state
%%      transitions. The current code path:
%%          riak_core_gossip:reconcile/2
%%          --> riak_core_ring:ring_changed/2
%%          -----> riak_core_ring:internal_ring_changed/2
%%          --------> riak_core_claimant:ring_changed/2
ring_changed(Node, Ring) ->
    internal_ring_changed(Node, Ring).

%% @see riak_core_bucket_type:create/2
-spec create_bucket_type(riak_core_bucket_type:bucket_type(), [{atom(), any()}]) ->
                                ok | {error, term()}.
create_bucket_type(BucketType, Props) ->
    gen_server:call(claimant(), {create_bucket_type, BucketType, Props}, infinity).

%% @see riak_core_bucket_type:status/1
-spec bucket_type_status(riak_core_bucket_type:bucket_type()) ->
                                undefined | created | ready | active.
bucket_type_status(BucketType) ->
    gen_server:call(claimant(), {bucket_type_status, BucketType}, infinity).

%% @see riak_core_bucket_type:activate/1
-spec activate_bucket_type(riak_core_bucket_type:bucket_type()) ->
                                  ok | {error, undefined | not_ready}.
activate_bucket_type(BucketType) ->
    gen_server:call(claimant(), {activate_bucket_type, BucketType}, infinity).

%% @doc Lookup the properties for `BucketType'. If there are no properties or
%% the type is inactive, the given `Default' value is returned.
-spec get_bucket_type(riak_core_bucket_type:bucket_type(), X) -> [{atom(), any()}] | X.
get_bucket_type(BucketType, Default) ->
    get_bucket_type(BucketType, Default, true).

%% @doc Lookup the properties for `BucketType'. If there are no properties or
%% the type is inactive and `RequireActive' is `true', the given `Default' value is
%% returned.
-spec get_bucket_type(riak_core_bucket_type:bucket_type(), X, boolean()) ->
                             [{atom(), any()}] | X.
get_bucket_type(BucketType, Default, RequireActive) ->
    %% we resolve w/ last-write-wins because conflicts only occur
    %% during creation when the claimant is changed and create on a
    %% new claimant happens before the original propogates. In this
    %% case we want the newest create. Updates can also result in
    %% conflicts so we choose the most recent as well.
    case riak_core_metadata:get(?BUCKET_TYPE_PREFIX, BucketType,
                                [{default, Default}]) of
        Default -> Default;
        Props -> maybe_filter_inactive_type(RequireActive, Default, Props)
    end.

%% @see riak_core_bucket_type:update/2
-spec update_bucket_type(riak_core_bucket_type:bucket_type(), [{atom(), any()}]) ->
                                ok | {error, term()}.
update_bucket_type(BucketType, Props) ->
    gen_server:call(claimant(), {update_bucket_type, BucketType, Props}).

%% @see riak_core_bucket_type:iterator/0
-spec bucket_type_iterator() -> riak_core_metadata:iterator().
bucket_type_iterator() ->
    riak_core_metadata:iterator(?BUCKET_TYPE_PREFIX, [{default, undefined},
                                              {resolver, fun riak_core_bucket_props:resolve/2}]).

%%%===================================================================
%%% Claim sim helpers until refactor
%%%===================================================================

reassign_indices(CState) ->
    reassign_indices(CState, [], riak_core_rand:rand_seed(), fun no_log/2).

%%%===================================================================
%%% Internal API helpers
%%%===================================================================

stage(Node, Action) ->
    gen_server:call(claimant(), {stage, Node, Action}, infinity).

claimant() ->
    {ok, Ring} = riak_core_ring_manager:get_my_ring(),
    {?MODULE, riak_core_ring:claimant(Ring)}.

maybe_filter_inactive_type(false, _Default, Props) ->
    Props;
maybe_filter_inactive_type(true, Default, Props) ->
    case type_active(Props) of
        true -> Props;
        false -> Default
    end.

%%%===================================================================
%%% gen_server callbacks
%%%===================================================================

init([]) ->
    schedule_tick(),
    {ok, #state{changes=[], seed=riak_core_rand:rand_seed()}}.

handle_call(clear, _From, State) ->
    State2 = clear_staged(State),
    {reply, ok, State2};

handle_call({stage, Node, Action}, _From, State) ->
    {ok, Ring} = riak_core_ring_manager:get_raw_ring(),
    {Reply, State2} = maybe_stage(Node, Action, Ring, State),
    {reply, Reply, State2};

handle_call(plan, _From, State) ->
    {ok, Ring} = riak_core_ring_manager:get_raw_ring(),
    case riak_core_ring:ring_ready(Ring) of
        false ->
            Reply = {error, ring_not_ready},
            {reply, Reply, State};
        true ->
            {Reply, State2} = generate_plan(Ring, State),
            {reply, Reply, State2}
    end;

handle_call(commit, _From, State) ->
    {Reply, State2} = commit_staged(State),
    {reply, Reply, State2};

handle_call({create_bucket_type, BucketType, Props0}, _From, State) ->
    Existing = get_bucket_type(BucketType, undefined, false),
    case can_create_type(BucketType, Existing, Props0) of
        {ok, Props} ->
            InactiveProps = lists:keystore(active, 1, Props, {active, false}),
            ClaimedProps = lists:keystore(claimant, 1, InactiveProps, {claimant, node()}),
            riak_core_metadata:put(?BUCKET_TYPE_PREFIX, BucketType, ClaimedProps),
            {reply, ok, State};
        Error ->
            {reply, Error, State}
    end;

handle_call({update_bucket_type, BucketType, Props0}, _From, State) ->
    Existing = get_bucket_type(BucketType, [], false),
    case can_update_type(BucketType, Existing, Props0) of
        {ok, Props} ->
            MergedProps = riak_core_bucket_props:merge(Props, Existing),
            riak_core_metadata:put(?BUCKET_TYPE_PREFIX, BucketType, MergedProps),
            {reply, ok, State};
        Error ->
            {reply, Error, State}
    end;

handle_call({bucket_type_status, BucketType}, _From, State) ->
    Existing = get_bucket_type(BucketType, undefined, false),
    Reply = get_type_status(BucketType, Existing),
    {reply, Reply, State};

handle_call({activate_bucket_type, BucketType}, _From, State) ->
    Existing = get_bucket_type(BucketType, undefined, false),
    Status = get_type_status(BucketType, Existing),
    Reply = maybe_activate_type(BucketType, Status, Existing),
    {reply, Reply, State};

handle_call(_Request, _From, State) ->
    Reply = ok,
    {reply, Reply, State}.

handle_cast(_Msg, State) ->
    {noreply, State}.

handle_info(tick, State) ->
    State2 = tick(State),
    {noreply, State2};

handle_info(reset_ring_id, State) ->
    State2 = State#state{last_ring_id=undefined},
    {noreply, State2};

handle_info(_Info, State) ->
    {noreply, State}.

terminate(_Reason, _State) ->
    ok.

code_change(_OldVsn, State, _Extra) ->
    {ok, State}.

%%%===================================================================
%%% Internal functions
%%%===================================================================

%% @private
%% @doc Verify that a cluster change request is valid and add it to
%%      the list of staged changes.
maybe_stage(Node, Action, Ring, State=#state{changes=Changes}) ->
    case valid_request(Node, Action, Changes, Ring) of
        true ->
            Changes2 = orddict:store(Node, Action, Changes),
            Changes3 = filter_changes(Changes2, Ring),
            State2 = State#state{changes=Changes3},
            {ok, State2};
        Error ->
            {Error, State}
    end.

%% @private
%% @doc Determine how the staged set of cluster changes will affect
%%      the cluster. See {@link plan/0} for additional details.
generate_plan(Ring, State=#state{changes=Changes}) ->
    Changes2 = filter_changes(Changes, Ring),
    Joining = [{Node, join} || Node <- riak_core_ring:members(Ring, [joining])],
    AllChanges = lists:ukeysort(1, Changes2 ++ Joining),
    State2 = State#state{changes=Changes2},
    generate_plan(AllChanges, Ring, State2).

generate_plan([], _, State) ->
    %% There are no changes to apply
    {{ok, [], []}, State};
generate_plan(Changes, Ring, State=#state{seed=Seed}) ->
    case compute_all_next_rings(Changes, Seed, Ring) of
        {error, invalid_resize_claim} ->
            {{error, invalid_resize_claim}, State};
        {ok, NextRings} ->
            {_, NextRing} = hd(NextRings),
            State2 = State#state{next_ring=NextRing},
            Reply = {ok, Changes, NextRings},
            {Reply, State2}
    end.

%% @private
%% @doc Commit the set of staged cluster changes. See {@link commit/0}
%%      for additional details.
commit_staged(State=#state{next_ring=undefined}) ->
    {{error, nothing_planned}, State};
commit_staged(State) ->
    case maybe_commit_staged(State) of
        {ok, _} ->
            State2 = State#state{next_ring=undefined,
                                 changes=[],
                                 seed=riak_core_rand:rand_seed()},
            {ok, State2};
        not_changed ->
            {error, State};
        {not_changed, Reason} ->
            {{error, Reason}, State}
    end.

%% @private
maybe_commit_staged(State) ->
    riak_core_ring_manager:ring_trans(fun maybe_commit_staged/2, State).

%% @private
maybe_commit_staged(Ring, State=#state{changes=Changes, seed=Seed}) ->
    Changes2 = filter_changes(Changes, Ring),
    case compute_next_ring(Changes2, Seed, Ring) of
        {error, invalid_resize_claim} ->
            {ignore, invalid_resize_claim};
        {ok, NextRing} ->
            maybe_commit_staged(Ring, NextRing, State)
    end.

%% @private
maybe_commit_staged(Ring, NextRing, #state{next_ring=PlannedRing}) ->
    Claimant = riak_core_ring:claimant(Ring),
    IsReady = riak_core_ring:ring_ready(Ring),
    IsClaimant = (Claimant == node()),
    IsSamePlan = same_plan(PlannedRing, NextRing),
    case {IsReady, IsClaimant, IsSamePlan} of
        {false, _, _} ->
            {ignore, ring_not_ready};
        {_, false, _} ->
            ignore;
        {_, _, false} ->
            {ignore, plan_changed};
        _ ->
            NewRing = riak_core_ring:increment_vclock(Claimant, NextRing),
            {new_ring, NewRing}
    end.

%% @private
%% @doc Clear the current set of staged transfers. Since `joining' nodes
%%      are determined based on the node's actual state, rather than a
%%      staged action, the only way to clear pending joins is to remove
%%      the `joining' nodes from the cluster. Used by the public API
%%      call {@link clear/0}.
clear_staged(State) ->
    remove_joining_nodes(),
    State#state{changes=[], seed=riak_core_rand:rand_seed()}.

%% @private
remove_joining_nodes() ->
    riak_core_ring_manager:ring_trans(fun remove_joining_nodes/2, ok).

%% @private
remove_joining_nodes(Ring, _) ->
    Claimant = riak_core_ring:claimant(Ring),
    IsClaimant = (Claimant == node()),
    Joining = riak_core_ring:members(Ring, [joining]),
    AreJoining = (Joining /= []),
    case IsClaimant and AreJoining of
        false ->
            ignore;
        true ->
            NewRing = remove_joining_nodes_from_ring(Claimant, Joining, Ring),
            {new_ring, NewRing}
    end.

%% @private
remove_joining_nodes_from_ring(Claimant, Joining, Ring) ->
    NewRing =
        lists:foldl(fun(Node, RingAcc) ->
                            riak_core_ring:set_member(Claimant, RingAcc, Node,
                                                      invalid, same_vclock)
                    end, Ring, Joining),
    NewRing2 = riak_core_ring:increment_vclock(Claimant, NewRing),
    NewRing2.

%% @private
valid_request(Node, Action, Changes, Ring) ->
    case Action of
        leave ->
            valid_leave_request(Node, Ring);
        remove ->
            valid_remove_request(Node, Ring);
        {replace, NewNode} ->
            valid_replace_request(Node, NewNode, Changes, Ring);
        {force_replace, NewNode} ->
            valid_force_replace_request(Node, NewNode, Changes, Ring);
        {resize, NewRingSize} ->
            valid_resize_request(NewRingSize, Changes, Ring);
        abort_resize ->
            valid_resize_abort_request(Ring)
    end.

%% @private
valid_leave_request(Node, Ring) ->
    case {riak_core_ring:all_members(Ring),
          riak_core_ring:member_status(Ring, Node)} of
        {_, invalid} ->
            {error, not_member};
        {[Node], _} ->
            {error, only_member};
        {_, valid} ->
            true;
        {_, joining} ->
            true;
        {_, _} ->
            {error, already_leaving}
    end.

%% @private
valid_remove_request(Node, Ring) ->
    IsClaimant = (Node == riak_core_ring:claimant(Ring)),
    case {IsClaimant,
          riak_core_ring:all_members(Ring),
          riak_core_ring:member_status(Ring, Node)} of
        {true, _, _} ->
            {error, is_claimant};
        {_, _, invalid} ->
            {error, not_member};
        {_, [Node], _} ->
            {error, only_member};
        _ ->
            true
    end.

%% @private
valid_replace_request(Node, NewNode, Changes, Ring) ->
    AlreadyReplacement = lists:member(NewNode, existing_replacements(Changes)),
    NewJoining =
        (riak_core_ring:member_status(Ring, NewNode) == joining)
        and (not orddict:is_key(NewNode, Changes)),
    case {riak_core_ring:member_status(Ring, Node),
          AlreadyReplacement,
          NewJoining} of
        {invalid, _, _} ->
            {error, not_member};
        {leaving, _, _} ->
            {error, already_leaving};
        {_, true, _} ->
            {error, already_replacement};
        {_, _, false} ->
            {error, invalid_replacement};
        _ ->
            true
    end.

%% @private
valid_force_replace_request(Node, NewNode, Changes, Ring) ->
    IsClaimant = (Node == riak_core_ring:claimant(Ring)),
    AlreadyReplacement = lists:member(NewNode, existing_replacements(Changes)),
    NewJoining =
        (riak_core_ring:member_status(Ring, NewNode) == joining)
        and (not orddict:is_key(NewNode, Changes)),
    case {IsClaimant,
          riak_core_ring:member_status(Ring, Node),
          AlreadyReplacement,
          NewJoining} of
        {true, _, _, _} ->
            {error, is_claimant};
        {_, invalid, _, _} ->
            {error, not_member};
        {_, _, true, _} ->
            {error, already_replacement};
        {_, _, _, false} ->
            {error, invalid_replacement};
        _ ->
            true
    end.

%% @private
%% restrictions preventing resize along with other operations are temporary
valid_resize_request(NewRingSize, [], Ring) ->
    Capable = riak_core_capability:get({riak_core, resizable_ring}, false),
    IsResizing = riak_core_ring:num_partitions(Ring) =/= NewRingSize,

    %% NOTE/TODO: the checks below are a stop-gap measure to limit the changes
    %%            made by the introduction of ring resizing. future implementation
    %%            should allow applications to register with some flag indicating support
    %%            for dynamic ring, if all registered applications support it
    %%            the cluster is capable. core knowing about search/kv is :(
    ControlRunning = application:get_env(riak_control, enabled, false),
    NodeCount = length(riak_core_ring:all_members(Ring)),
    Changes = length(riak_core_ring:pending_changes(Ring)) > 0,
    case {ControlRunning, Capable, IsResizing, NodeCount, Changes} of
        {false, true, true, N, false} when N > 1 -> true;
        {true,  _, _, _, _} -> {error, control_running};
        {_, false, _, _, _} -> {error, not_capable};
        {_, _, false, _, _} -> {error, same_size};
        {_, _, _, 1, _} -> {error, single_node};
        {_, _, _, _, true} -> {error, pending_changes}
    end.


valid_resize_abort_request(Ring) ->
    IsResizing = riak_core_ring:is_resizing(Ring),
    IsPostResize = riak_core_ring:is_post_resize(Ring),
    case IsResizing andalso not IsPostResize of
        true -> true;
        false -> {error, not_resizing}
    end.

%% @private
%% @doc Filter out any staged changes that are no longer valid. Changes
%%      can become invalid based on other staged changes, or by cluster
%%      changes that bypass the staging system.
filter_changes(Changes, Ring) ->
    orddict:filter(fun(Node, Change) ->
                           filter_changes_pred(Node, Change, Changes, Ring)
                   end, Changes).

%% @private
filter_changes_pred(Node, {Change, NewNode}, Changes, Ring)
  when (Change == replace) or (Change == force_replace) ->
    IsMember = (riak_core_ring:member_status(Ring, Node) /= invalid),
    IsJoining = (riak_core_ring:member_status(Ring, NewNode) == joining),
    NotChanging = (not orddict:is_key(NewNode, Changes)),
    IsMember and IsJoining and NotChanging;
filter_changes_pred(Node, _, _, Ring) ->
    IsMember = (riak_core_ring:member_status(Ring, Node) /= invalid),
    IsMember.

%% @private
existing_replacements(Changes) ->
    [Node || {_, {Change, Node}} <- Changes,
             (Change == replace) or (Change == force_replace)].

%% @private
%% Determine if two rings have logically equal cluster state
same_plan(RingA, RingB) ->
    (riak_core_ring:all_member_status(RingA) == riak_core_ring:all_member_status(RingB)) andalso
    (riak_core_ring:all_owners(RingA) == riak_core_ring:all_owners(RingB)) andalso
    (riak_core_ring:pending_changes(RingA) == riak_core_ring:pending_changes(RingB)).

schedule_tick() ->
    Tick = application:get_env(riak_core,
                              claimant_tick,
                              10000),
    erlang:send_after(Tick, ?MODULE, tick).

tick(State=#state{last_ring_id=LastID}) ->
    case riak_core_ring_manager:get_ring_id() of
        LastID ->
            schedule_tick(),
            State;
        RingID ->
            {ok, Ring} = riak_core_ring_manager:get_raw_ring(),
            maybe_force_ring_update(Ring),
            schedule_tick(),
            State#state{last_ring_id=RingID}
    end.

maybe_force_ring_update(Ring) ->
    IsClaimant = (riak_core_ring:claimant(Ring) == node()),
    IsReady = riak_core_ring:ring_ready(Ring),
    %% Do not force if we have any joining nodes unless any of them are
    %% auto-joining nodes. Otherwise, we will force update continuously.
    JoinBlock = (are_joining_nodes(Ring)
                 andalso (auto_joining_nodes(Ring) == [])),
    case IsClaimant and IsReady and (not JoinBlock) of
        true ->
            do_maybe_force_ring_update(Ring);
        false ->
            ok
    end.

do_maybe_force_ring_update(Ring) ->
    case compute_next_ring([], riak_core_rand:rand_seed(), Ring) of
        {ok, NextRing} ->
            case same_plan(Ring, NextRing) of
                false ->
                    logger:warning("Forcing update of stalled ring"),
                    riak_core_ring_manager:force_update();
                true ->
                    ok
            end;
        _ ->
            ok
    end.

%% @private
can_create_type(BucketType, undefined, Props) ->
    riak_core_bucket_props:validate(create, {BucketType, undefined}, undefined, Props);
can_create_type(BucketType, Existing, Props) ->
    Active = type_active(Existing),
    Claimed = node() =:= type_claimant(Existing),
    case {Active, Claimed} of
        %% if type is not active and this claimant has claimed it
        %% then we can re-create the type.
        {false, true} -> riak_core_bucket_props:validate(create, {BucketType, undefined},
                                                         Existing, Props);
        {true, _} -> {error, already_active};
        {_, false} -> {error, not_claimed}
    end.

%% @private
can_update_type(_BucketType, undefined, _Props) ->
    {error, undefined};
can_update_type(BucketType, Existing, Props) ->
    case type_active(Existing) of
        true -> riak_core_bucket_props:validate(update, {BucketType, undefined},
                                                Existing, Props);
        false -> {error, not_active}
    end.

%% @private
get_type_status(_BucketType, undefined) ->
    undefined;
get_type_status(BucketType, Props) ->
    case type_active(Props) of
        true  ->
            active;
        false ->
            Is_ddl_compiled = is_ddl_compiled(get_remote_ddl_compiled_status(BucketType, Props)),
            is_type_ready(
                Props, get_type_status(BucketType), 
                Is_ddl_compiled)
    end.

%%
all_members() ->
    {ok, Ring} = riak_core_ring_manager:get_my_ring(),
    riak_core_ring:all_members(Ring).

%% @private
-spec get_type_status(BucketType::binary()) ->
    {AllProps::[any()], BadNodes::[node()]}.
get_type_status(BucketType) ->
    rpc:multicall(all_members(),
                  riak_core_metadata,
                  get, [?BUCKET_TYPE_PREFIX, BucketType, [{default, []}]]).

%%
get_remote_ddl_compiled_status(BucketType, Props) ->
    case proplists:get_value(ddl, Props) of
        undefined ->
            no_ddl_to_compile;
        DDL ->
            rpc:multicall(all_members(),
                          riak_core_metadata_evt_sup,
                          is_type_compiled, [BucketType, DDL])
    end.

%% Checks if the result of the call to is_type_compiled across the cluster.
is_ddl_compiled(no_ddl_to_compile) ->
    true;
is_ddl_compiled({_, BadNodes}) when BadNodes =/= [] ->
    false;
is_ddl_compiled({Results, _}) ->
    lists:all(fun(E) -> E == true end, Results).

%% Check if this nodes and other nodes in the cluster have the same properties
%% for a bucket type.
-spec is_type_ready(Props::[proplists:property()],
                    TypeReadyRpcResult::{[term()], [node()]},
                    IsDDLCompiled::boolean()) -> created | ready.
is_type_ready(_,_,false) ->
    created;
is_type_ready(Props, {AllProps, BadNodes}, _) ->
    SortedProps = lists:ukeysort(1, Props),
    %% P may be a {badrpc, ...} in addition to a list of properties when there are older nodes involved
    DiffProps = [P || P <- AllProps, (not is_list(P) orelse lists:ukeysort(1, P) =/= SortedProps)],
    case {DiffProps, BadNodes} of
        {[], []} -> ready;
        % unreachable nodes may or may not have correct value, so we assume
        % they dont
        {_,_} -> created
    end.

%% @private
maybe_activate_type(_BucketType, undefined, _Props) ->
    {error, undefined};
maybe_activate_type(_BucketType, created, _Props) ->
    {error, not_ready};
maybe_activate_type(_BucketType, active, _Props) ->
    ok;
maybe_activate_type(BucketType, ready, Props) ->
    ActiveProps = lists:keystore(active, 1, Props, {active, true}),
    riak_core_metadata:put(?BUCKET_TYPE_PREFIX, BucketType, ActiveProps).

%% @private
type_active(Props) ->
    {active, true} =:= lists:keyfind(active, 1, Props).

%% @private
type_claimant(Props) ->
    case lists:keyfind(claimant, 1, Props) of
        {claimant, Claimant} -> Claimant;
        false -> undefined
    end.

<<<<<<< HEAD
=======
%% The consensus subsystem must be enabled by exactly one node in a cluster
%% via a call to riak_ensemble_manager:enable(). We accomplished this by
%% having the claimant be that one node. Likewise, we require that the cluster
%% includes at least three nodes before we enable consensus. This prevents the
%% claimant in a 1-node cluster from enabling consensus before being joined to
%% another cluster.
maybe_enable_ensembles() ->
    Desired = riak_core_sup:ensembles_enabled(),
    Enabled = riak_ensemble_manager:enabled(),
    case Enabled of
        Desired ->
            ok;
        _ ->
            {ok, Ring} = riak_core_ring_manager:get_raw_ring(),
            IsReady = riak_core_ring:ring_ready(Ring),
            IsClaimant = (riak_core_ring:claimant(Ring) == node()),
            EnoughNodes = (length(riak_core_ring:ready_members(Ring)) >= 3),
            case IsReady and IsClaimant and EnoughNodes of
                true ->
                    enable_ensembles(Ring);
                false ->
                    ok
            end
    end.

%% We need to avoid a race where the current claimant enables consensus right
%% before going offline and being replaced by a new claimant. It could be
%% argued that this corner case is not important since changing the claimant
%% requires the user manually marking the current claimant as down. But, it's
%% better to be safe and handle things correctly.
%%
%% To solve this issue, the claimant first marks itself as the "ensemble
%% singleton" in the ring metadata. Once the ring has converged, the claimant
%% see that it previously marked itself as the singleton and will proceed to
%% enable the consensus subsystem. If the claimant goes offline after marking
%% itself the singleton, but before enabling consensus, then future claimants
%% will be unable to enable consensus. Consensus will be enabled once the
%% previous claimant comes back online.
%%
enable_ensembles(Ring) ->
    Node = node(),
    case ensemble_singleton(Ring) of
        undefined ->
            become_ensemble_singleton();
        Node ->
            %% Ring update is required after enabling consensus to ensure
            %% that ensembles are properly bootstrapped.
            riak_ensemble_manager:enable(),
            riak_core_ring_manager:force_update(),
            logger:info("Activated consensus subsystem for cluster");
        _ ->
            ok
    end.

ensemble_singleton(Ring) ->
    case riak_core_ring:get_meta('$ensemble_singleton', Ring) of
        undefined ->
            undefined;
        {ok, Node} ->
            Members = riak_core_ring:all_members(Ring),
            case lists:member(Node, Members) of
                true ->
                    Node;
                false ->
                    undefined
            end
    end.

become_ensemble_singleton() ->
    _ = riak_core_ring_manager:ring_trans(fun become_ensemble_singleton_trans/2,
                                          undefined),
    ok.

become_ensemble_singleton_trans(Ring, _) ->
    IsClaimant = (riak_core_ring:claimant(Ring) == node()),
    NoSingleton = (ensemble_singleton(Ring) =:= undefined),
    case IsClaimant and NoSingleton of
        true ->
            Ring2 = riak_core_ring:update_meta('$ensemble_singleton', node(), Ring),
            {new_ring, Ring2};
        false ->
            ignore
    end.

maybe_bootstrap_root_ensemble(Ring) ->
    IsEnabled = riak_ensemble_manager:enabled(),
    IsClaimant = (riak_core_ring:claimant(Ring) == node()),
    IsReady = riak_core_ring:ring_ready(Ring),
    case IsEnabled and IsClaimant and IsReady of
        true ->
            bootstrap_root_ensemble(Ring);
        false ->
            ok
    end.

bootstrap_root_ensemble(Ring) ->
    bootstrap_members(Ring),
    ok.

bootstrap_members(Ring) ->
    Name = riak_core_ring:cluster_name(Ring),
    Members = riak_core_ring:ready_members(Ring),
    RootMembers = riak_ensemble_manager:get_members(root),
    Known = riak_ensemble_manager:cluster(),
    Need = Members -- Known,
    L = [riak_core_util:proxy_spawn(
            fun() -> riak_ensemble_manager:join(node(), Member) end
        ) || Member <- Need, Member =/= node()],
    _ = maybe_reset_ring_id(L),

    RootNodes = [Node || {_, Node} <- RootMembers],
    RootAdd = Members -- RootNodes,
    RootDel = RootNodes -- Members,

    Res = [riak_core_util:proxy_spawn(
              fun() -> riak_ensemble_manager:remove(node(), N) end
           ) || N <- RootDel, N =/= node()],
    _ = maybe_reset_ring_id(Res),

    Changes =
        [{add, {Name, Node}} || Node <- RootAdd] ++
        [{del, {Name, Node}} || Node <- RootDel],
    case Changes of
        [] ->
            ok;
        _ ->
            Self = self(),
            spawn_link(fun() ->
                               async_bootstrap_members(Self, Changes)
                       end),
            ok
    end.

async_bootstrap_members(Claimant, Changes) ->
    RootLeader = riak_ensemble_manager:rleader_pid(),
    case riak_ensemble_peer:update_members(RootLeader, Changes, 10000) of
        ok ->
            ok;
        _ ->
            reset_ring_id(Claimant),
            ok
    end.

maybe_reset_ring_id(Results) ->
    Failed = [R || R <- Results, R =/= ok],
    (Failed =:= []) orelse reset_ring_id(self()).

%% Reset last_ring_id, ensuring future tick re-examines the ring even if the
%% ring has not changed.
reset_ring_id(Pid) ->
    Pid ! reset_ring_id.

>>>>>>> c7d5b2be
%% =========================================================================
%% Claimant rebalance/reassign logic
%% =========================================================================

%% @private
compute_all_next_rings(Changes, Seed, Ring) ->
    compute_all_next_rings(Changes, Seed, Ring, []).

%% @private
compute_all_next_rings(Changes, Seed, Ring, Acc) ->
    case compute_next_ring(Changes, Seed, Ring) of
        {error, invalid_resize_claim}=Err ->
            Err;
        {ok, NextRing} ->
            Acc2 = [{Ring, NextRing}|Acc],
            case not same_plan(Ring, NextRing) of
                true ->
                    FutureRing = riak_core_ring:future_ring(NextRing),
                    compute_all_next_rings([], Seed, FutureRing, Acc2);
                false ->
                    {ok, lists:reverse(Acc2)}
            end
    end.

%% @private
compute_next_ring(Changes, Seed, Ring) ->
    Replacing = [{Node, NewNode} || {Node, {replace, NewNode}} <- Changes],

    Ring2 = apply_changes(Ring, Changes),
    {_, Ring3} = maybe_handle_joining(node(), Ring2),
    {_, Ring4} = do_claimant_quiet(node(), Ring3, Replacing, Seed),
    {Valid, Ring5} = maybe_compute_resize(Ring, Ring4),
    case Valid of
        false ->
            {error, invalid_resize_claim};
        true ->
            {ok, Ring5}
    end.

%% @private
maybe_compute_resize(Orig, MbResized) ->
    OrigSize = riak_core_ring:num_partitions(Orig),
    NewSize = riak_core_ring:num_partitions(MbResized),

    case OrigSize =/= NewSize of
        false -> {true, MbResized};
        true -> validate_resized_ring(compute_resize(Orig, MbResized))
    end.

%% @private
%% @doc Adjust resized ring and schedule first resize transfers.
%% Because riak_core_ring:resize/2 modifies the chash structure
%% directly the ring calculated in this plan (`Resized') is used
%% to determine the future ring but the changes are applied to
%% the currently installed ring (`Orig') so that the changes to
%% the chash are not committed to the ring manager
compute_resize(Orig, Resized) ->
    %% need to operate on balanced, future ring (apply changes determined by claim)
    CState0 = riak_core_ring:future_ring(Resized),

    Type = case riak_core_ring:num_partitions(Orig) < riak_core_ring:num_partitions(Resized) of
        true -> larger;
        false -> smaller
    end,

    %% Each index in the original ring must perform several transfers
    %% to properly resize the ring. The first transfer for each index
    %% is scheduled here. Subsequent transfers are scheduled by vnode
    CState1 = lists:foldl(fun({Idx, _} = IdxOwner, CStateAcc) ->
                                  %% indexes being abandoned in a shrinking ring have
                                  %% no next owner
                                  NextOwner = try riak_core_ring:index_owner(CStateAcc, Idx)
                                              catch error:{badmatch, false} -> none
                                              end,
                                  schedule_first_resize_transfer(Type,
                                                                 IdxOwner,
                                                                 NextOwner,
                                                                 CStateAcc)
                          end,
                          CState0,
                          riak_core_ring:all_owners(Orig)),

    riak_core_ring:set_pending_resize(CState1, Orig).

%% @private
%% @doc determine the first resize transfer a partition should perform with
%% the goal of ensuring the transfer will actually have data to send to the
%% target.
schedule_first_resize_transfer(smaller, {Idx,_}=IdxOwner, none, Resized) ->
    %% partition no longer exists in shrunk ring, first successor will be
    %% new owner of its data
    Target = hd(riak_core_ring:preflist(<<Idx:160/integer>>, Resized)),
    riak_core_ring:schedule_resize_transfer(Resized, IdxOwner, Target);
schedule_first_resize_transfer(_Type,{Idx, Owner}=IdxOwner, Owner, Resized) ->
    %% partition is not being moved during expansion, first predecessor will
    %% own at least a portion of its data
    Target = hd(chash:predecessors(Idx-1, riak_core_ring:chash(Resized))),
    riak_core_ring:schedule_resize_transfer(Resized, IdxOwner, Target);
schedule_first_resize_transfer(_,{Idx, _Owner}=IdxOwner, NextOwner, Resized) ->
    %% partition is being moved during expansion, schedule transfer to partition
    %% on new owner since it will still own some of its data
    riak_core_ring:schedule_resize_transfer(Resized, IdxOwner, {Idx, NextOwner}).

%% @doc verify that resized ring was properly claimed (no owners are the dummy
%%      resized owner) in both the current and future ring
validate_resized_ring(Ring) ->
    FutureRing = riak_core_ring:future_ring(Ring),
    Owners = riak_core_ring:all_owners(Ring),
    FutureOwners = riak_core_ring:all_owners(FutureRing),
    Members = riak_core_ring:all_members(Ring),
    FutureMembers = riak_core_ring:all_members(FutureRing),
    Invalid1 = [{Idx, Owner} || {Idx, Owner} <- Owners,
                               not lists:member(Owner, Members)],
    Invalid2 = [{Idx, Owner} || {Idx, Owner} <- FutureOwners,
                                not lists:member(Owner, FutureMembers)],
    case Invalid1 ++ Invalid2 of
        [] ->
            {true, Ring};
        _ ->
            {false, Ring}
    end.

%% @private
apply_changes(Ring, Changes) ->
    NewRing =
        lists:foldl(
          fun({Node, Cmd}, RingAcc2) ->
                  RingAcc3 = change({Cmd, Node}, RingAcc2),
                  RingAcc3
          end, Ring, Changes),
    NewRing.

%% @private
change({join, Node}, Ring) ->
    Ring2 = riak_core_ring:add_member(Node, Ring, Node),
    Ring2;
change({leave, Node}, Ring) ->
    Members = riak_core_ring:all_members(Ring),
    lists:member(Node, Members) orelse throw(invalid_member),
    Ring2 = riak_core_ring:leave_member(Node, Ring, Node),
    Ring2;
change({remove, Node}, Ring) ->
    Members = riak_core_ring:all_members(Ring),
    lists:member(Node, Members) orelse throw(invalid_member),
    Ring2 = riak_core_ring:remove_member(Node, Ring, Node),
    Ring2;
change({{replace, _NewNode}, Node}, Ring) ->
    %% Just treat as a leave, reassignment happens elsewhere
    Ring2 = riak_core_ring:leave_member(Node, Ring, Node),
    Ring2;
change({{force_replace, NewNode}, Node}, Ring) ->
    Indices = riak_core_ring:indices(Ring, Node),
    Reassign = [{Idx, NewNode} || Idx <- Indices],
    Ring2 = riak_core_ring:add_member(NewNode, Ring, NewNode),
    Ring3 = riak_core_ring:change_owners(Ring2, Reassign),
    Ring4 = riak_core_ring:remove_member(Node, Ring3, Node),
    case riak_core_ring:is_resizing(Ring4) of
        true -> replace_node_during_resize(Ring4, Node, NewNode);
        false -> Ring4
    end;
change({{resize, NewRingSize}, _Node}, Ring) ->
    riak_core_ring:resize(Ring, NewRingSize);
change({abort_resize, _Node}, Ring) ->
    riak_core_ring:set_pending_resize_abort(Ring).

internal_ring_changed(Node, CState) ->
    {Changed, CState5} = do_claimant(Node, CState, fun log/2),
    inform_removed_nodes(Node, CState, CState5),

    %% Start/stop converge and rebalance delay timers
    %% (converge delay)
    %%   -- Starts when claimant changes the ring
    %%   -- Stops when the ring converges (ring_ready)
    %% (rebalance delay)
    %%   -- Starts when next changes from empty to non-empty
    %%   -- Stops when next changes from non-empty to empty
    %%
    IsClaimant = (riak_core_ring:claimant(CState5) =:= Node),
    WasPending = ([] /= riak_core_ring:pending_changes(CState)),
    IsPending  = ([] /= riak_core_ring:pending_changes(CState5)),

    %% Outer case statement already checks for ring_ready
    case {IsClaimant, Changed} of
        {true, true} ->
            riak_core_stat:update(converge_timer_end),
            riak_core_stat:update(converge_timer_begin);
        {true, false} ->
            riak_core_stat:update(converge_timer_end);
        _ ->
            ok
    end,

    case {IsClaimant, WasPending, IsPending} of
        {true, false, true} ->
            riak_core_stat:update(rebalance_timer_begin);
        {true, true, false} ->
            riak_core_stat:update(rebalance_timer_end);
        _ ->
            ok
    end,

    %% Set cluster name if it is undefined
    case {IsClaimant, riak_core_ring:cluster_name(CState5)} of
        {true, undefined} ->
            ClusterName = {Node, riak_core_rand:rand_seed()},
            {_,_} = riak_core_util:rpc_every_member(riak_core_ring_manager,
                                                    set_cluster_name,
                                                    [ClusterName],
                                                    1000),
            ok;
        _ ->
            ClusterName = riak_core_ring:cluster_name(CState5),
            ok
    end,

    case Changed of
        true ->
            CState6 = riak_core_ring:set_cluster_name(CState5, ClusterName),
            riak_core_ring:increment_vclock(Node, CState6);
        false ->
            CState5
    end.

inform_removed_nodes(Node, OldRing, NewRing) ->
    CName = riak_core_ring:cluster_name(NewRing),
    Exiting = riak_core_ring:members(OldRing, [exiting]) -- [Node],
    Invalid = riak_core_ring:members(NewRing, [invalid]),
    Changed = ordsets:intersection(ordsets:from_list(Exiting),
                                   ordsets:from_list(Invalid)),
    %% Tell exiting node to shutdown.
    _ = [riak_core_ring_manager:refresh_ring(ExitingNode, CName) ||
            ExitingNode <- Changed],
    ok.

do_claimant_quiet(Node, CState, Replacing, Seed) ->
    do_claimant(Node, CState, Replacing, Seed, fun no_log/2).

do_claimant(Node, CState, Log) ->
    do_claimant(Node, CState, [], riak_core_rand:rand_seed(), Log).

do_claimant(Node, CState, Replacing, Seed, Log) ->
    AreJoining = are_joining_nodes(CState),
    {C1, CState2} = maybe_update_claimant(Node, CState),
    {C2, CState3} = maybe_handle_auto_joining(Node, CState2),
    case AreJoining of
        true ->
            %% Do not rebalance if there are joining nodes
            Changed = C1 or C2,
            CState5 = CState3;
        false ->
            {C3, CState4} =
                maybe_update_ring(Node, CState3, Replacing, Seed, Log),
            {C4, CState5} = maybe_remove_exiting(Node, CState4),
            Changed = (C1 or C2 or C3 or C4)
    end,
    {Changed, CState5}.

%% @private
maybe_update_claimant(Node, CState) ->
    Members = riak_core_ring:members(CState, [valid, leaving]),
    Claimant = riak_core_ring:claimant(CState),
    NextClaimant = hd(Members ++ [undefined]),
    ClaimantMissing = not lists:member(Claimant, Members),

    case {ClaimantMissing, NextClaimant} of
        {true, Node} ->
            %% Become claimant
            CState2 = riak_core_ring:set_claimant(CState, Node),
            CState3 = riak_core_ring:increment_ring_version(Claimant, CState2),
            {true, CState3};
        _ ->
            {false, CState}
    end.

%% @private
maybe_update_ring(Node, CState, Replacing, Seed, Log) ->
    Claimant = riak_core_ring:claimant(CState),
    case Claimant of
        Node ->
            case riak_core_ring:claiming_members(CState) of
                [] ->
                    %% Consider logging an error/warning here or even
                    %% intentionally crashing. This state makes no logical
                    %% sense given that it represents a cluster without any
                    %% active nodes.
                    {false, CState};
                _ ->
                    Resizing = riak_core_ring:is_resizing(CState),
                    {Changed, CState2} =
                        update_ring(Node, CState, Replacing, Seed, Log, Resizing),
                    {Changed, CState2}
            end;
        _ ->
            {false, CState}
    end.

%% @private
maybe_remove_exiting(Node, CState) ->
    Claimant = riak_core_ring:claimant(CState),
    case Claimant of
        Node ->
            %% Change exiting nodes to invalid, skipping this node.
            Exiting = riak_core_ring:members(CState, [exiting]) -- [Node],
            Changed = (Exiting /= []),
            CState2 =
                lists:foldl(fun(ENode, CState0) ->
                                      ClearedCS =
                                          riak_core_ring:clear_member_meta(Node, CState0, ENode),
                                      riak_core_ring:set_member(Node, ClearedCS, ENode,
                                                                invalid, same_vclock)
                            end, CState, Exiting),
            {Changed, CState2};
        _ ->
            {false, CState}
    end.

%% @private
are_joining_nodes(CState) ->
    Joining = riak_core_ring:members(CState, [joining]),
    Joining /= [].

%% @private
auto_joining_nodes(CState) ->
    Joining = riak_core_ring:members(CState, [joining]),
    case riak_core_capability:get({riak_core, staged_joins}, false) of
        false ->
            Joining;
        true ->
            [Member || Member <- Joining,
                       riak_core_ring:get_member_meta(CState,
                                                      Member,
                                                      '$autojoin') == true]
    end.

%% @private
maybe_handle_auto_joining(Node, CState) ->
    Auto = auto_joining_nodes(CState),
    maybe_handle_joining(Node, Auto, CState).

%% @private
maybe_handle_joining(Node, CState) ->
    Joining = riak_core_ring:members(CState, [joining]),
    maybe_handle_joining(Node, Joining, CState).

%% @private
maybe_handle_joining(Node, Joining, CState) ->
    Claimant = riak_core_ring:claimant(CState),
    case Claimant of
        Node ->
            Changed = (Joining /= []),
            CState2 =
                lists:foldl(fun(JNode, CState0) ->
                                    riak_core_ring:set_member(Node, CState0, JNode,
                                                              valid, same_vclock)
                            end, CState, Joining),
            {Changed, CState2};
        _ ->
            {false, CState}
    end.

%% @private
update_ring(CNode, CState, Replacing, Seed, Log, false) ->
    Next0 = riak_core_ring:pending_changes(CState),

    ?ROUT("Members: ~p~n", [riak_core_ring:members(CState, [joining, valid,
                                                            leaving, exiting,
                                                            invalid])]),
    ?ROUT("Updating ring :: next0 : ~p~n", [Next0]),

    %% Remove tuples from next for removed nodes
    InvalidMembers = riak_core_ring:members(CState, [invalid]),
    Next2 = lists:filter(fun(NInfo) ->
                                 {Owner, NextOwner, _} = riak_core_ring:next_owner(NInfo),
                                 not lists:member(Owner, InvalidMembers) and
                                 not lists:member(NextOwner, InvalidMembers)
                         end, Next0),
    CState2 = riak_core_ring:set_pending_changes(CState, Next2),

    %% Transfer ownership after completed handoff
    {RingChanged1, CState3} = transfer_ownership(CState2, Log),
    ?ROUT("Updating ring :: next1 : ~p~n",
          [riak_core_ring:pending_changes(CState3)]),

    %% Ressign leaving/inactive indices
    {RingChanged2, CState4} = reassign_indices(CState3, Replacing, Seed, Log),
    ?ROUT("Updating ring :: next2 : ~p~n",
          [riak_core_ring:pending_changes(CState4)]),

    %% Rebalance the ring as necessary. If pending changes exist ring
    %% is not rebalanced
    Next3 = rebalance_ring(CNode, CState4),
    Log(debug,{"Pending ownership transfers: ~b~n",
               [length(riak_core_ring:pending_changes(CState4))]}),

    %% Remove transfers to/from down nodes
    Next4 = handle_down_nodes(CState4, Next3),

    NextChanged = (Next0 /= Next4),
    Changed = (NextChanged or RingChanged1 or RingChanged2),
    case Changed of
        true ->
            OldS = ordsets:from_list([{Idx,O,NO} || {Idx,O,NO,_,_} <- Next0]),
            NewS = ordsets:from_list([{Idx,O,NO} || {Idx,O,NO,_,_} <- Next4]),
            Diff = ordsets:subtract(NewS, OldS),
            _ = [Log(next, NChange) || NChange <- Diff],
            ?ROUT("Updating ring :: next3 : ~p~n", [Next4]),
            CState5 = riak_core_ring:set_pending_changes(CState4, Next4),
            CState6 = riak_core_ring:increment_ring_version(CNode, CState5),
            {true, CState6};
        false ->
            {false, CState}
    end;
update_ring(CNode, CState, _Replacing, _Seed, _Log, true) ->
    {Installed, CState1} = maybe_install_resized_ring(CState),
    {Aborted, CState2} = riak_core_ring:maybe_abort_resize(CState1),
    Changed = Installed orelse Aborted,
    case Changed of
        true ->
            CState3 = riak_core_ring:increment_ring_version(CNode, CState2),
            {true, CState3};
        false ->
            {false, CState}
    end.

maybe_install_resized_ring(CState) ->
    case riak_core_ring:is_resize_complete(CState) of
        true ->
            {true, riak_core_ring:future_ring(CState)};
        false -> {false, CState}
    end.

%% @private
transfer_ownership(CState, Log) ->
    Next = riak_core_ring:pending_changes(CState),
    %% Remove already completed and transfered changes
    Next2 = lists:filter(fun(NInfo={Idx, _, _, _, _}) ->
                                 {_, NewOwner, S} = riak_core_ring:next_owner(NInfo),
                                 not ((S == complete) and
                                      (riak_core_ring:index_owner(CState, Idx) =:= NewOwner))
                         end, Next),

    CState2 = lists:foldl(
                fun(NInfo={Idx, _, _, _, _}, CState0) ->
                        case riak_core_ring:next_owner(NInfo) of
                            {_, Node, complete} ->
                                Log(ownership, {Idx, Node, CState0}),
                                riak_core_ring:transfer_node(Idx, Node,
                                                             CState0);
                            _ ->
                                CState0
                        end
                end, CState, Next2),

    NextChanged = (Next2 /= Next),
    RingChanged = (riak_core_ring:all_owners(CState) /= riak_core_ring:all_owners(CState2)),
    Changed = (NextChanged or RingChanged),
    CState3 = riak_core_ring:set_pending_changes(CState2, Next2),
    {Changed, CState3}.


%% @private
reassign_indices(CState, Replacing, Seed, Log) ->
    Next = riak_core_ring:pending_changes(CState),
    Invalid = riak_core_ring:members(CState, [invalid]),
    CState2 =
        lists:foldl(fun(Node, CState0) ->
                            remove_node(CState0, Node, invalid,
                                        Replacing, Seed, Log)
                    end, CState, Invalid),
    CState3 = case Next of
                  [] ->
                      Leaving = riak_core_ring:members(CState, [leaving]),
                      lists:foldl(fun(Node, CState0) ->
                                          remove_node(CState0, Node, leaving,
                                                      Replacing, Seed, Log)
                                  end, CState2, Leaving);
                  _ ->
                      CState2
              end,
    Owners1 = riak_core_ring:all_owners(CState),
    Owners2 = riak_core_ring:all_owners(CState3),
    RingChanged = (Owners1 /= Owners2),
    NextChanged = (Next /= riak_core_ring:pending_changes(CState3)),
    {RingChanged or NextChanged, CState3}.

%% @private
rebalance_ring(CNode, CState) ->
    Next = riak_core_ring:pending_changes(CState),
    rebalance_ring(CNode, Next, CState).

rebalance_ring(_CNode, [], CState) ->
    CState2 = riak_core_claim:claim(CState),
    Owners1 = riak_core_ring:all_owners(CState),
    Owners2 = riak_core_ring:all_owners(CState2),
    Owners3 = lists:zip(Owners1, Owners2),
    Next = [{Idx, PrevOwner, NewOwner, [], awaiting}
            || {{Idx, PrevOwner}, {Idx, NewOwner}} <- Owners3,
               PrevOwner /= NewOwner],
    Next;
rebalance_ring(_CNode, Next, _CState) ->
    Next.

%% @private
handle_down_nodes(CState, Next) ->
    LeavingMembers = riak_core_ring:members(CState, [leaving, invalid]),
    DownMembers = riak_core_ring:members(CState, [down]),
    Next2 = [begin
                 OwnerLeaving = lists:member(O, LeavingMembers),
                 NextDown = lists:member(NO, DownMembers),
                 case (OwnerLeaving and NextDown) of
                     true ->
                         Active = riak_core_ring:active_members(CState) -- [O],
                         RNode = lists:nth(riak_core_rand:uniform(length(Active)),
                                           Active),
                         {Idx, O, RNode, Mods, Status};
                     _ ->
                         T
                 end
             end || T={Idx, O, NO, Mods, Status} <- Next],
    Next3 = [T || T={_, O, NO, _, _} <- Next2,
                  not lists:member(O, DownMembers),
                  not lists:member(NO, DownMembers)],
    Next3.

%% @private
reassign_indices_to(Node, NewNode, Ring) ->
    Indices = riak_core_ring:indices(Ring, Node),
    Reassign = [{Idx, NewNode} || Idx <- Indices],
    Ring2 = riak_core_ring:change_owners(Ring, Reassign),
    Ring2.

%% @private
remove_node(CState, Node, Status, Replacing, Seed, Log) ->
    Indices = riak_core_ring:indices(CState, Node),
    remove_node(CState, Node, Status, Replacing, Seed, Log, Indices).

%% @private
remove_node(CState, _Node, _Status, _Replacing, _Seed, _Log, []) ->
    CState;
remove_node(CState, Node, Status, Replacing, Seed, Log, Indices) ->
    CStateT1 = riak_core_ring:change_owners(CState,
                                            riak_core_ring:all_next_owners(CState)),
    case orddict:find(Node, Replacing) of
        {ok, NewNode} ->
            CStateT2 = reassign_indices_to(Node, NewNode, CStateT1);
        error ->
            CStateT2 = riak_core_gossip:remove_from_cluster(CStateT1, Node, Seed)
    end,

    Owners1 = riak_core_ring:all_owners(CState),
    Owners2 = riak_core_ring:all_owners(CStateT2),
    Owners3 = lists:zip(Owners1, Owners2),
    RemovedIndices = case Status of
                         invalid ->
                             Indices;
                         leaving ->
                             []
                     end,
    Reassign = [{Idx, NewOwner} || {Idx, NewOwner} <- Owners2,
                                   lists:member(Idx, RemovedIndices)],
    Next = [{Idx, PrevOwner, NewOwner, [], awaiting}
            || {{Idx, PrevOwner}, {Idx, NewOwner}} <- Owners3,
               PrevOwner /= NewOwner,
               not lists:member(Idx, RemovedIndices)],

    _ = [Log(reassign, {Idx, NewOwner, CState}) || {Idx, NewOwner} <- Reassign],

    %% Unlike rebalance_ring, remove_node can be called when Next is non-empty,
    %% therefore we need to merge the values. Original Next has priority.
    Next2 = lists:ukeysort(1, riak_core_ring:pending_changes(CState) ++ Next),
    CState2 = riak_core_ring:change_owners(CState, Reassign),
    CState3 = riak_core_ring:set_pending_changes(CState2, Next2),
    CState3.

replace_node_during_resize(CState0, Node, NewNode) ->
    PostResize = riak_core_ring:is_post_resize(CState0),
    CState1 = replace_node_during_resize(CState0, Node, NewNode, PostResize),
    riak_core_ring:increment_ring_version(riak_core_ring:claimant(CState1), CState1).

replace_node_during_resize(CState0, Node, NewNode, false) -> %% ongoing xfers
    %% for each of the indices being moved from Node to NewNode, reschedule resize
    %% transfers where the target is owned by Node.
    CState1 = riak_core_ring:reschedule_resize_transfers(CState0, Node, NewNode),

    %% since the resized chash is carried directly in state vs. being rebuilt via next
    %% list, perform reassignment
    {ok, FutureCHash} = riak_core_ring:resized_ring(CState1),
    FutureCState = riak_core_ring:set_chash(CState1, FutureCHash),
    ReassignedFuture = reassign_indices_to(Node, NewNode, FutureCState),
    ReassignedCHash = riak_core_ring:chash(ReassignedFuture),
    riak_core_ring:set_resized_ring(CState1, ReassignedCHash);
replace_node_during_resize(CState, Node, _NewNode, true) -> %% performing cleanup
    %% we are simply deleting data at this point, no reason to do that on either node
    NewNext = [{I,N,O,M,S} || {I,N,O,M,S} <- riak_core_ring:pending_changes(CState),
                              N =/= Node],
    riak_core_ring:set_pending_changes(CState, NewNext).

no_log(_, _) ->
    ok.

log(debug, {Msg, Args}) ->
    logger:debug(Msg, Args);
log(ownership, {Idx, NewOwner, CState}) ->
    Owner = riak_core_ring:index_owner(CState, Idx),
    logger:debug("(new-owner) ~b :: ~p -> ~p~n", [Idx, Owner, NewOwner]);
log(reassign, {Idx, NewOwner, CState}) ->
    Owner = riak_core_ring:index_owner(CState, Idx),
    logger:debug("(reassign) ~b :: ~p -> ~p~n", [Idx, Owner, NewOwner]);
log(next, {Idx, Owner, NewOwner}) ->
    logger:debug("(pending) ~b :: ~p -> ~p~n", [Idx, Owner, NewOwner]);
log(_, _) ->
    ok.

%% ===================================================================
%% EUnit tests
%% ===================================================================

-ifdef(TEST).
-include_lib("eunit/include/eunit.hrl").

is_type_ready_empty_test() ->
    ?assertEqual(
        ready,
        is_type_ready([], {[], []}, true)
    ).

is_type_ready_same_props_1_test() ->
    P = [{a,1}],
    ?assertEqual(
        ready,
        is_type_ready(P, {[P], []}, true)
    ).

is_type_ready_same_props_2_test() ->
    P = [{a,1}],
    ?assertEqual(
        ready,
        is_type_ready(P, {[P, P, P], []}, true)
    ).

is_type_ready_same_props_3_test() ->
    P = [{b,2}, {a,1}, {c,3}],
    ?assertEqual(
        ready,
        is_type_ready(P, {[P, P, P], []}, true)
    ).

is_type_ready_different_props_1_test() ->
    ?assertEqual(
        created,
        is_type_ready([{a,1}], {[[{a,2}]], []}, true)
    ).

is_type_ready_different_props_2_test() ->
    P = [{a,1}],
    ?assertEqual(
        created,
        is_type_ready(P, {[P, [{a,2}]], []}, true)
    ).

is_type_ready_bad_nodes_test() ->
    P = [{b,2}, {a,1}, {c,3}],
    ?assertEqual(
        created,
        is_type_ready(P, {[P], ['riak@localhost']}, true)
    ).

is_ddl_compiled_1_test() ->
    ?assertEqual(
        true,
        is_ddl_compiled(no_ddl_to_compile)
    ).

is_ddl_compiled_2_test() ->
    ?assertEqual(
        false,
        is_ddl_compiled({[true], [a_node]})
    ).

is_ddl_compiled_3_test() ->
    ?assertEqual(
        true,
        is_ddl_compiled({[true], []})
    ).

is_ddl_compiled_4_test() ->
    ?assertEqual(
        false,
        is_ddl_compiled({[true, false], []})
    ).


-endif.<|MERGE_RESOLUTION|>--- conflicted
+++ resolved
@@ -778,161 +778,6 @@
         false -> undefined
     end.
 
-<<<<<<< HEAD
-=======
-%% The consensus subsystem must be enabled by exactly one node in a cluster
-%% via a call to riak_ensemble_manager:enable(). We accomplished this by
-%% having the claimant be that one node. Likewise, we require that the cluster
-%% includes at least three nodes before we enable consensus. This prevents the
-%% claimant in a 1-node cluster from enabling consensus before being joined to
-%% another cluster.
-maybe_enable_ensembles() ->
-    Desired = riak_core_sup:ensembles_enabled(),
-    Enabled = riak_ensemble_manager:enabled(),
-    case Enabled of
-        Desired ->
-            ok;
-        _ ->
-            {ok, Ring} = riak_core_ring_manager:get_raw_ring(),
-            IsReady = riak_core_ring:ring_ready(Ring),
-            IsClaimant = (riak_core_ring:claimant(Ring) == node()),
-            EnoughNodes = (length(riak_core_ring:ready_members(Ring)) >= 3),
-            case IsReady and IsClaimant and EnoughNodes of
-                true ->
-                    enable_ensembles(Ring);
-                false ->
-                    ok
-            end
-    end.
-
-%% We need to avoid a race where the current claimant enables consensus right
-%% before going offline and being replaced by a new claimant. It could be
-%% argued that this corner case is not important since changing the claimant
-%% requires the user manually marking the current claimant as down. But, it's
-%% better to be safe and handle things correctly.
-%%
-%% To solve this issue, the claimant first marks itself as the "ensemble
-%% singleton" in the ring metadata. Once the ring has converged, the claimant
-%% see that it previously marked itself as the singleton and will proceed to
-%% enable the consensus subsystem. If the claimant goes offline after marking
-%% itself the singleton, but before enabling consensus, then future claimants
-%% will be unable to enable consensus. Consensus will be enabled once the
-%% previous claimant comes back online.
-%%
-enable_ensembles(Ring) ->
-    Node = node(),
-    case ensemble_singleton(Ring) of
-        undefined ->
-            become_ensemble_singleton();
-        Node ->
-            %% Ring update is required after enabling consensus to ensure
-            %% that ensembles are properly bootstrapped.
-            riak_ensemble_manager:enable(),
-            riak_core_ring_manager:force_update(),
-            logger:info("Activated consensus subsystem for cluster");
-        _ ->
-            ok
-    end.
-
-ensemble_singleton(Ring) ->
-    case riak_core_ring:get_meta('$ensemble_singleton', Ring) of
-        undefined ->
-            undefined;
-        {ok, Node} ->
-            Members = riak_core_ring:all_members(Ring),
-            case lists:member(Node, Members) of
-                true ->
-                    Node;
-                false ->
-                    undefined
-            end
-    end.
-
-become_ensemble_singleton() ->
-    _ = riak_core_ring_manager:ring_trans(fun become_ensemble_singleton_trans/2,
-                                          undefined),
-    ok.
-
-become_ensemble_singleton_trans(Ring, _) ->
-    IsClaimant = (riak_core_ring:claimant(Ring) == node()),
-    NoSingleton = (ensemble_singleton(Ring) =:= undefined),
-    case IsClaimant and NoSingleton of
-        true ->
-            Ring2 = riak_core_ring:update_meta('$ensemble_singleton', node(), Ring),
-            {new_ring, Ring2};
-        false ->
-            ignore
-    end.
-
-maybe_bootstrap_root_ensemble(Ring) ->
-    IsEnabled = riak_ensemble_manager:enabled(),
-    IsClaimant = (riak_core_ring:claimant(Ring) == node()),
-    IsReady = riak_core_ring:ring_ready(Ring),
-    case IsEnabled and IsClaimant and IsReady of
-        true ->
-            bootstrap_root_ensemble(Ring);
-        false ->
-            ok
-    end.
-
-bootstrap_root_ensemble(Ring) ->
-    bootstrap_members(Ring),
-    ok.
-
-bootstrap_members(Ring) ->
-    Name = riak_core_ring:cluster_name(Ring),
-    Members = riak_core_ring:ready_members(Ring),
-    RootMembers = riak_ensemble_manager:get_members(root),
-    Known = riak_ensemble_manager:cluster(),
-    Need = Members -- Known,
-    L = [riak_core_util:proxy_spawn(
-            fun() -> riak_ensemble_manager:join(node(), Member) end
-        ) || Member <- Need, Member =/= node()],
-    _ = maybe_reset_ring_id(L),
-
-    RootNodes = [Node || {_, Node} <- RootMembers],
-    RootAdd = Members -- RootNodes,
-    RootDel = RootNodes -- Members,
-
-    Res = [riak_core_util:proxy_spawn(
-              fun() -> riak_ensemble_manager:remove(node(), N) end
-           ) || N <- RootDel, N =/= node()],
-    _ = maybe_reset_ring_id(Res),
-
-    Changes =
-        [{add, {Name, Node}} || Node <- RootAdd] ++
-        [{del, {Name, Node}} || Node <- RootDel],
-    case Changes of
-        [] ->
-            ok;
-        _ ->
-            Self = self(),
-            spawn_link(fun() ->
-                               async_bootstrap_members(Self, Changes)
-                       end),
-            ok
-    end.
-
-async_bootstrap_members(Claimant, Changes) ->
-    RootLeader = riak_ensemble_manager:rleader_pid(),
-    case riak_ensemble_peer:update_members(RootLeader, Changes, 10000) of
-        ok ->
-            ok;
-        _ ->
-            reset_ring_id(Claimant),
-            ok
-    end.
-
-maybe_reset_ring_id(Results) ->
-    Failed = [R || R <- Results, R =/= ok],
-    (Failed =:= []) orelse reset_ring_id(self()).
-
-%% Reset last_ring_id, ensuring future tick re-examines the ring even if the
-%% ring has not changed.
-reset_ring_id(Pid) ->
-    Pid ! reset_ring_id.
-
->>>>>>> c7d5b2be
 %% =========================================================================
 %% Claimant rebalance/reassign logic
 %% =========================================================================
