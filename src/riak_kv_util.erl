%% -------------------------------------------------------------------
%%
%% riak_util: functions that are useful throughout Riak
%%
%% Copyright (c) 2007-2010 Basho Technologies, Inc.  All Rights Reserved.
%%
%% This file is provided to you under the Apache License,
%% Version 2.0 (the "License"); you may not use this file
%% except in compliance with the License.  You may obtain
%% a copy of the License at
%%
%%   http://www.apache.org/licenses/LICENSE-2.0
%%
%% Unless required by applicable law or agreed to in writing,
%% software distributed under the License is distributed on an
%% "AS IS" BASIS, WITHOUT WARRANTIES OR CONDITIONS OF ANY
%% KIND, either express or implied.  See the License for the
%% specific language governing permissions and limitations
%% under the License.
%%
%% -------------------------------------------------------------------


%% @doc Various functions that are useful throughout riak_kv.
-module(riak_kv_util).


-export([is_x_deleted/1,
         obj_not_deleted/1,
         try_cast/3,
         fallback/4,
         expand_value/3,
         expand_rw_value/4,
         normalize_rw_value/2,
<<<<<<< HEAD
         make_request/2]).
=======
         make_request/2,
         mapred_system/0,
         get_index_n/2,
         preflist_siblings/1,
         responsible_preflists/1,
         responsible_preflists/2]).
>>>>>>> 71e93577

-include_lib("riak_kv_vnode.hrl").

-ifdef(TEST).
-include_lib("eunit/include/eunit.hrl").
-endif.

-type riak_core_ring() :: riak_core_ring:riak_core_ring().
-type index() :: non_neg_integer().
-type index_n() :: {index(), pos_integer()}.

%% ===================================================================
%% Public API
%% ===================================================================

%% @spec is_x_deleted(riak_object:riak_object()) -> boolean()
%% @doc 'true' if all contents of the input object are marked
%%      as deleted; 'false' otherwise
%% @equiv obj_not_deleted(Obj) == undefined
is_x_deleted(Obj) ->
    case obj_not_deleted(Obj) of
        undefined -> true;
        _ -> false
    end.

%% @spec obj_not_deleted(riak_object:riak_object()) ->
%%          undefined|riak_object:riak_object()
%% @doc Determine whether all contents of an object are marked as
%%      deleted.  Return is the atom 'undefined' if all contents
%%      are marked deleted, or the input Obj if any of them are not.
obj_not_deleted(Obj) ->
    case [{M, V} || {M, V} <- riak_object:get_contents(Obj),
                    dict:is_key(<<"X-Riak-Deleted">>, M) =:= false] of
        [] -> undefined;
        _ -> Obj
    end.

%% @spec try_cast(term(), [node()], [{Index :: term(), Node :: node()}]) ->
%%          {[{Index :: term(), Node :: node(), Node :: node()}],
%%           [{Index :: term(), Node :: node()}]}
%% @doc Cast {Cmd, {Index,Node}, Msg} at riak_kv_vnode_master on Node
%%      if Node is in UpNodes.  The list of successful casts is the
%%      first element of the return tuple, and the list of unavailable
%%      nodes is the second element.  Used in riak_kv_put_fsm and riak_kv_get_fsm.
try_cast(Msg, UpNodes, Targets) ->
    try_cast(Msg, UpNodes, Targets, [], []).
try_cast(_Msg, _UpNodes, [], Sent, Pangs) -> {Sent, Pangs};
try_cast(Msg, UpNodes, [{Index,Node}|Targets], Sent, Pangs) ->
    case lists:member(Node, UpNodes) of
        false ->
            try_cast(Msg, UpNodes, Targets, Sent, [{Index,Node}|Pangs]);
        true ->
            gen_server:cast({riak_kv_vnode_master, Node}, make_request(Msg, Index)),
            try_cast(Msg, UpNodes, Targets, [{Index,Node,Node}|Sent],Pangs)
    end.

%% @spec fallback(term(), term(), [{Index :: term(), Node :: node()}],
%%                [{any(), Fallback :: node()}]) ->
%%         [{Index :: term(), Node :: node(), Fallback :: node()}]
%% @doc Cast {Cmd, {Index,Node}, Msg} at a node in the Fallbacks list
%%      for each node in the Pangs list.  Pangs should have come
%%      from the second element of the response tuple of a call to
%%      try_cast/3.
%%      Used in riak_kv_put_fsm and riak_kv_get_fsm

fallback(Cmd, UpNodes, Pangs, Fallbacks) ->
    fallback(Cmd, UpNodes, Pangs, Fallbacks, []).
fallback(_Cmd, _UpNodes, [], _Fallbacks, Sent) -> Sent;
fallback(_Cmd, _UpNodes, _Pangs, [], Sent) -> Sent;
fallback(Cmd, UpNodes, [{Index,Node}|Pangs], [{_,FN}|Fallbacks], Sent) ->
    case lists:member(FN, UpNodes) of
        false -> fallback(Cmd, UpNodes, [{Index,Node}|Pangs], Fallbacks, Sent);
        true ->
            gen_server:cast({riak_kv_vnode_master, FN}, make_request(Cmd, Index)),
            fallback(Cmd, UpNodes, Pangs, Fallbacks, [{Index,Node,FN}|Sent])
    end.


-spec make_request(vnode_req(), partition()) -> #riak_vnode_req_v1{}.
make_request(Request, Index) ->
    riak_core_vnode_master:make_request(Request,
                                        {fsm, undefined, self()},
                                        Index).

get_bucket_option(Type, BucketProps) ->
    case proplists:get_value(Type, BucketProps, default) of
        default ->
            {ok, DefaultProps} = application:get_env(riak_core, default_bucket_props),
            proplists:get_value(Type, DefaultProps, error);
        Val -> Val
    end.

expand_value(Type, default, BucketProps) ->
    get_bucket_option(Type, BucketProps);
expand_value(_Type, Value, _BucketProps) ->
    Value.

expand_rw_value(Type, default, BucketProps, N) ->
    normalize_rw_value(get_bucket_option(Type, BucketProps), N);
expand_rw_value(_Type, Val, _BucketProps, N) ->
    normalize_rw_value(Val, N).

normalize_rw_value(RW, _N) when is_integer(RW) -> RW;
normalize_rw_value(RW, N) when is_binary(RW) ->
    try
        ExistingAtom = binary_to_existing_atom(RW, utf8),
        normalize_rw_value(ExistingAtom, N)
    catch _:badarg ->
        error
    end;
normalize_rw_value(one, _N) -> 1;
normalize_rw_value(quorum, N) -> erlang:trunc((N/2)+1);
normalize_rw_value(all, N) -> N;
normalize_rw_value(_, _) -> error.

%% ===================================================================
%% Preflist utility functions
%% ===================================================================

%% @doc Given a bucket/key, determine the associated preflist index_n.
-spec get_index_n({binary(), binary()}, riak_core_ring()) -> index_n().
get_index_n({Bucket, Key}, Ring) ->
    BucketProps = riak_core_bucket:get_bucket(Bucket, Ring),
    N = proplists:get_value(n_val, BucketProps),
    ChashKey = riak_core_util:chash_key({Bucket, Key}),
    Index = riak_core_ring:responsible_index(ChashKey, Ring),
    {Index, N}.

%% @doc Given an index, determine all sibling indices that participate in one
%%      or more preflists with the specified index.
-spec preflist_siblings(index()) -> [index()].
preflist_siblings(Index) ->
    {ok, Ring} = riak_core_ring_manager:get_my_ring(),
    preflist_siblings(Index, Ring).

%% @doc See {@link preflist_siblings/1}.
-spec preflist_siblings(index(), riak_core_ring()) -> [index()].
preflist_siblings(Index, Ring) ->
    MaxN = determine_max_n(Ring),
    preflist_siblings(Index, MaxN, Ring).

-spec preflist_siblings(index(), pos_integer(), riak_core_ring()) -> [index()].
preflist_siblings(Index, N, Ring) ->
    IndexBin = <<Index:160/integer>>,
    PL = riak_core_ring:preflist(IndexBin, Ring),
    Indices = [Idx || {Idx, _} <- PL],
    RevIndices = lists:reverse(Indices),
    {Succ, _} = lists:split(N-1, Indices),
    {Pred, _} = lists:split(N-1, tl(RevIndices)),
    lists:reverse(Pred) ++ Succ.

-spec responsible_preflists(index()) -> [index_n()].
responsible_preflists(Index) ->
    {ok, Ring} = riak_core_ring_manager:get_my_ring(),
    responsible_preflists(Index, Ring).

-spec responsible_preflists(index(), riak_core_ring()) -> [index_n()].
responsible_preflists(Index, Ring) ->
    AllN = determine_all_n(Ring),
    responsible_preflists(Index, AllN, Ring).

-spec responsible_preflists(index(), [pos_integer(),...], riak_core_ring())
                           -> [index_n()].
responsible_preflists(Index, AllN, Ring) ->
    IndexBin = <<Index:160/integer>>,
    PL = riak_core_ring:preflist(IndexBin, Ring),
    Indices = [Idx || {Idx, _} <- PL],
    RevIndices = lists:reverse(Indices),
    lists:flatmap(fun(N) ->
                          responsible_preflists_n(RevIndices, N)
                  end, AllN).

-spec responsible_preflists_n([index()], pos_integer()) -> [index_n()].
responsible_preflists_n(RevIndices, N) ->
    {Pred, _} = lists:split(N, RevIndices),
    [{Idx, N} || Idx <- lists:reverse(Pred)].

-spec determine_max_n(riak_core_ring()) -> pos_integer().
determine_max_n(Ring) ->
    lists:max(determine_all_n(Ring)).

-spec determine_all_n(riak_core_ring()) -> [pos_integer(),...].
determine_all_n(Ring) ->
    Buckets = riak_core_ring:get_buckets(Ring),
    BucketProps = [riak_core_bucket:get_bucket(Bucket, Ring) || Bucket <- Buckets],
    Default = app_helper:get_env(riak_core, default_bucket_props),
    DefaultN = proplists:get_value(n_val, Default),
    AllN = lists:foldl(fun(Props, AllN) ->
                               N = proplists:get_value(n_val, Props),
                               ordsets:add_element(N, AllN)
                       end, [DefaultN], BucketProps),
    AllN.

%% ===================================================================
%% EUnit tests
%% ===================================================================
-ifdef(TEST).

normalize_test() ->
    3 = normalize_rw_value(3, 3),
    1 = normalize_rw_value(one, 3),
    2 = normalize_rw_value(quorum, 3),
    3 = normalize_rw_value(all, 3),
    1 = normalize_rw_value(<<"one">>, 3),
    2 = normalize_rw_value(<<"quorum">>, 3),
    3 = normalize_rw_value(<<"all">>, 3),
    error = normalize_rw_value(garbage, 3),
    error = normalize_rw_value(<<"garbage">>, 3).


deleted_test() ->
    O = riak_object:new(<<"test">>, <<"k">>, "v"),
    false = is_x_deleted(O),
    MD = dict:new(),
    O1 = riak_object:apply_updates(
           riak_object:update_metadata(
             O, dict:store(<<"X-Riak-Deleted">>, true, MD))),
    true = is_x_deleted(O1).

-endif.<|MERGE_RESOLUTION|>--- conflicted
+++ resolved
@@ -32,16 +32,11 @@
          expand_value/3,
          expand_rw_value/4,
          normalize_rw_value/2,
-<<<<<<< HEAD
-         make_request/2]).
-=======
          make_request/2,
-         mapred_system/0,
          get_index_n/2,
          preflist_siblings/1,
          responsible_preflists/1,
          responsible_preflists/2]).
->>>>>>> 71e93577
 
 -include_lib("riak_kv_vnode.hrl").
 
