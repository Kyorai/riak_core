{erl_first_files, ["src/gen_nb_server.erl", "src/riak_core_gen_server.erl",
		   "src/riak_core_stat_xform"]}.
{cover_enabled, true}.
{erl_opts, [warnings_as_errors, {parse_transform, lager_transform},
            debug_info, {platform_define, "^[0-9]+", namespaced_types},
            {platform_define, "^R15", "old_hash"}]}.
{edoc_opts, [{preprocess, true}]}.
{eunit_opts, [verbose]}.
{xref_checks, []}.
{xref_queries, [{"(XC - UC) || (XU - X - B - \"(cluster_info|dtrace)\" : Mod)", []}]}.

{deps, [
<<<<<<< HEAD
  {lager, "2.0.*", {git, "git://github.com/basho/lager.git", {tag, "2.0.3"}}},
=======
  {lager, "(2.0|2.1|2.2).*", {git, "git://github.com/basho/lager.git", {tag, "2.2.0"}}},
>>>>>>> cade2d16
  {poolboy, ".*", {git, "git://github.com/basho/poolboy.git", {tag, "0.8.1p3"}}},
  {basho_stats, ".*", {git, "git://github.com/basho/basho_stats.git", {tag, "1.0.3"}}},
  {riak_sysmon, ".*", {git, "git://github.com/basho/riak_sysmon.git", {branch, "develop"}}},
  {riak_ensemble, ".*", {git, "git://github.com/basho/riak_ensemble", {branch, "develop"}}},
  {pbkdf2, ".*", {git, "git://github.com/basho/erlang-pbkdf2.git", {tag, "2.0.0"}}},
<<<<<<< HEAD
  {chash, "0.1.*", {git, "https://github.com/Licenser/chash.git", {tag, "0.1.1"}}},
  {eleveldb, ".*", {git, "git://github.com/basho/eleveldb.git", {tag, "2.1.3"}}},
=======
  {eleveldb, ".*", {git, "git://github.com/basho/eleveldb.git", {tag, "2.1.4"}}},
>>>>>>> cade2d16
  {exometer_core, ".*", {git, "git://github.com/basho/exometer_core.git", {tag, "1.0.0-basho2"}}},
  {clique, "0.3.2", {git, "git://github.com/basho/clique.git", {tag, "0.3.2"}}}
]}.<|MERGE_RESOLUTION|>--- conflicted
+++ resolved
@@ -10,22 +10,14 @@
 {xref_queries, [{"(XC - UC) || (XU - X - B - \"(cluster_info|dtrace)\" : Mod)", []}]}.
 
 {deps, [
-<<<<<<< HEAD
-  {lager, "2.0.*", {git, "git://github.com/basho/lager.git", {tag, "2.0.3"}}},
-=======
   {lager, "(2.0|2.1|2.2).*", {git, "git://github.com/basho/lager.git", {tag, "2.2.0"}}},
->>>>>>> cade2d16
   {poolboy, ".*", {git, "git://github.com/basho/poolboy.git", {tag, "0.8.1p3"}}},
   {basho_stats, ".*", {git, "git://github.com/basho/basho_stats.git", {tag, "1.0.3"}}},
   {riak_sysmon, ".*", {git, "git://github.com/basho/riak_sysmon.git", {branch, "develop"}}},
   {riak_ensemble, ".*", {git, "git://github.com/basho/riak_ensemble", {branch, "develop"}}},
   {pbkdf2, ".*", {git, "git://github.com/basho/erlang-pbkdf2.git", {tag, "2.0.0"}}},
-<<<<<<< HEAD
   {chash, "0.1.*", {git, "https://github.com/Licenser/chash.git", {tag, "0.1.1"}}},
-  {eleveldb, ".*", {git, "git://github.com/basho/eleveldb.git", {tag, "2.1.3"}}},
-=======
   {eleveldb, ".*", {git, "git://github.com/basho/eleveldb.git", {tag, "2.1.4"}}},
->>>>>>> cade2d16
   {exometer_core, ".*", {git, "git://github.com/basho/exometer_core.git", {tag, "1.0.0-basho2"}}},
   {clique, "0.3.2", {git, "git://github.com/basho/clique.git", {tag, "0.3.2"}}}
 ]}.