{erl_first_files, ["src/gen_nb_server.erl", "src/riak_core_gen_server.erl",
		   "src/riak_core_stat_xform"]}.
%{cover_enabled, true}.
{erl_opts, [warnings_as_errors, {parse_transform, lager_transform},
            debug_info, {platform_define, "^[0-9]+", namespaced_types},
            {platform_define, "18", old_rand},
            {platform_define, "17", old_rand},
            {platform_define, "^R15", old_hash}]}.
{edoc_opts, [{preprocess, true}]}.
{eunit_opts, [verbose]}.
{xref_checks, []}.
{xref_queries, [{"(XC - UC) || (XU - X - B - \"(cluster_info|dtrace)\" : Mod)", []}]}.

{deps, [
<<<<<<< HEAD
  %% Stuff we need to work with rebar3
  {goldrush, "~>0.1.8"},
  {cuttlefish, "~>2.0.11"},
  {clique, "~>0.3.6"},
  %% We now include folsom
  folsom,
  %% Normal deps
  {lager, "~>3.2.4"},
  {poolboy, "0.8.2", {pkg, basho_poolboy}},
  {basho_stats, "~>1.0.3"},
  {riak_sysmon, "~>2.1.3"},
  {riak_ensemble, "~>2.4.0", {pkg, riak_ensemble_ng}},
  {pbkdf2, "~>2.0.0"},
  {jam, "~>1.0.0"},
  {blume, "~>0.1.0"},
  {chash, "~>0.1.1"},
  {eleveldb, "~>2.2.20"},
  %%{eleveldb, {git, "https://github.com/project-fifo/eleveldb.git", {branch, "hex-2.2.19-diayzer"}}},
  {exometer_core, "~>1.0.0", {pkg, basho_exometer_core}}
]}.


%%-------------------------------------------------------------------
%% Profiles
%%-------------------------------------------------------------------

{profiles,
 [{test, [{deps,
           [{mustache, ".*", {git, "https://github.com/mojombo/mustache.erl.git", {tag, "v0.1.1"}}}]}]},
  {docs, [{deps, [{edown, "0.7.0"}]}]},
  {eqc, [{erl_opts, [{d, 'TEST'}]}, {deps, [meck]}, {plugins, [{rebar3_eqc, {git, "https://github.com/project-fifo/rebar3-eqc-plugin.git", {branch, "rebar3-update"}}}]}]},
  {prod, [{relx, [{dev_mode, false}]}]},
  {lint,
   [{plugins,
     [{rebar3_lint,
       {git, "https://github.com/project-fifo/rebar3_lint.git",
        {tag, "0.1.4"}}}]}]}
 ]}.
{overrides,
 [
  %% R19
  {override, pooler,
   [{erl_opts,
     [{platform_define, "^[0-9]+", namespaced_types},
      debug_info,
      inline]}]},
  %% Normal
  {override, setup, [{post_hooks, []}]},
  {override, eleveldb,
   [{pre_hooks, [{compile, "c_src/build_deps.sh get-deps"},
                 {compile, "c_src/build_deps.sh"}]},

    {post_hooks, [{clean, "c_src/build_deps.sh clean"}]},

    {plugins,
     [pc]},

    {provider_hooks,
     [{post,
       [{compile, {pc, compile}},
        {clean, {pc, clean}}]}]}]}]}.
=======
  {lager, ".*", {git, "git://github.com/basho/lager.git", {tag, "3.2.4"}}},
  {poolboy, ".*", {git, "git://github.com/basho/poolboy.git", {tag, "0.8.1p3"}}},
  {basho_stats, ".*", {git, "git://github.com/basho/basho_stats.git", {tag, "1.0.3"}}},
  {riak_sysmon, ".*", {git, "https://github.com/basho/riak_sysmon.git", {tag, "2.1.5"}}},
  {eleveldb, ".*", {git, "git://github.com/basho/eleveldb.git", {tag, "2.0.34"}}},
  {riak_ensemble, ".*", {git, "https://github.com/basho/riak_ensemble", {tag, "2.1.8"}}},
  {pbkdf2, ".*", {git, "git://github.com/basho/erlang-pbkdf2.git", {tag, "2.0.0"}}},
  {exometer_core, ".*", {git, "git://github.com/basho/exometer_core.git", {tag, "1.0.0-basho9"}}},
  {clique, ".*", {git, "https://github.com/basho/clique.git", {tag, "0.3.9"}}}
]}.
>>>>>>> 10e8b44c
<|MERGE_RESOLUTION|>--- conflicted
+++ resolved
@@ -12,7 +12,6 @@
 {xref_queries, [{"(XC - UC) || (XU - X - B - \"(cluster_info|dtrace)\" : Mod)", []}]}.
 
 {deps, [
-<<<<<<< HEAD
   %% Stuff we need to work with rebar3
   {goldrush, "~>0.1.8"},
   {cuttlefish, "~>2.0.11"},
@@ -23,14 +22,14 @@
   {lager, "~>3.2.4"},
   {poolboy, "0.8.2", {pkg, basho_poolboy}},
   {basho_stats, "~>1.0.3"},
-  {riak_sysmon, "~>2.1.3"},
+  {riak_sysmon, "~>2.1.5"},
+  %% {riak_ensemble, ".*", {git, "https://github.com/basho/riak_ensemble", {tag, "2.1.8"}}},
   {riak_ensemble, "~>2.4.0", {pkg, riak_ensemble_ng}},
   {pbkdf2, "~>2.0.0"},
   {jam, "~>1.0.0"},
   {blume, "~>0.1.0"},
   {chash, "~>0.1.1"},
   {eleveldb, "~>2.2.20"},
-  %%{eleveldb, {git, "https://github.com/project-fifo/eleveldb.git", {branch, "hex-2.2.19-diayzer"}}},
   {exometer_core, "~>1.0.0", {pkg, basho_exometer_core}}
 ]}.
 
@@ -73,16 +72,4 @@
     {provider_hooks,
      [{post,
        [{compile, {pc, compile}},
-        {clean, {pc, clean}}]}]}]}]}.
-=======
-  {lager, ".*", {git, "git://github.com/basho/lager.git", {tag, "3.2.4"}}},
-  {poolboy, ".*", {git, "git://github.com/basho/poolboy.git", {tag, "0.8.1p3"}}},
-  {basho_stats, ".*", {git, "git://github.com/basho/basho_stats.git", {tag, "1.0.3"}}},
-  {riak_sysmon, ".*", {git, "https://github.com/basho/riak_sysmon.git", {tag, "2.1.5"}}},
-  {eleveldb, ".*", {git, "git://github.com/basho/eleveldb.git", {tag, "2.0.34"}}},
-  {riak_ensemble, ".*", {git, "https://github.com/basho/riak_ensemble", {tag, "2.1.8"}}},
-  {pbkdf2, ".*", {git, "git://github.com/basho/erlang-pbkdf2.git", {tag, "2.0.0"}}},
-  {exometer_core, ".*", {git, "git://github.com/basho/exometer_core.git", {tag, "1.0.0-basho9"}}},
-  {clique, ".*", {git, "https://github.com/basho/clique.git", {tag, "0.3.9"}}}
-]}.
->>>>>>> 10e8b44c
+        {clean, {pc, clean}}]}]}]}]}.