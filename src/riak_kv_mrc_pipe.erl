--- conflicted
+++ resolved
@@ -193,17 +193,12 @@
 query_type(Idx, QueryT) ->
     element(1, element(Idx, QueryT)).
 
-<<<<<<< HEAD
+query_arg(Idx, QueryT) ->
+    element(3, element(Idx, QueryT)).
+
 prereduce_components(InputList, Partition, FittingDetails) ->
     [ riak_pipe_vnode_worker:send_output(I, Partition, FittingDetails)
       || I <- InputList].
-=======
-query_arg(Idx, QueryT) ->
-    element(3, element(Idx, QueryT)).
-
-identity(InputList, _Unused, _Arg) ->
-    InputList.
->>>>>>> 78f2f85f
 
 reduce2pipe(FunSpec, Arg, Keep, I, ConstHashCookie, QueryT) ->
     PrevIsReduceP = I > 0 andalso query_type(I, QueryT) == reduce,
@@ -250,23 +245,6 @@
             lists:reverse([Final#fitting_spec{name=Int}|Rest])
     end.
 
-<<<<<<< HEAD
-=======
-%% TODO: JavaScript, strfun, KV-stored funs
-map_xform_compat({modfun, Module, Function}, Arg) ->
-    map_xform_compat({qfun, erlang:make_fun(Module, Function, 3)}, Arg);
-map_xform_compat({qfun, Fun}, Arg) ->
-    fun(Input, Partition, FittingDetails) ->
-            ?T(FittingDetails, [map], {mapping, Input}),
-            %%TODO: keydata
-            Results = Fun(Input, undefined, Arg),
-            ?T(FittingDetails, [map], {produced, Results}),
-            [ riak_pipe_vnode_worker:send_output(R, Partition, FittingDetails)
-              || R <- Results ],
-            ok
-    end.
-
-
 link_xform_compat(Bucket, Tag, _Arg) ->
     fun(Input, Partition, FittingDetails) ->
             ?T(FittingDetails, [map], {mapping, Input}),
@@ -280,7 +258,6 @@
             ok
     end.
 
->>>>>>> 78f2f85f
 bkey_nval({Bucket, _Key}) ->
     BucketProps = riak_core_bucket:get_bucket(Bucket),
     {n_val, NVal} = lists:keyfind(n_val, 1, BucketProps),
@@ -356,10 +333,7 @@
                 [{_, O}] ->
                     O;
                 [] ->
-<<<<<<< HEAD
-=======
                     %% Shouldn't ever happen unless an error happened elsewhere
->>>>>>> 78f2f85f
                     []
             end;
        true ->
