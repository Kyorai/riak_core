{erl_first_files, ["src/gen_nb_server.erl", "src/riak_core_gen_server.erl",
		   "src/riak_core_stat_xform"]}.
%{cover_enabled, true}.
{erl_opts, [warnings_as_errors, {parse_transform, lager_transform},
            debug_info, {platform_define, "^[0-9]+", namespaced_types},
            {platform_define, "^R15", "old_hash"}]}.
{edoc_opts, [{preprocess, true}]}.
{eunit_opts, [verbose]}.
{xref_checks, []}.
{xref_queries, [{"(XC - UC) || (XU - X - B - \"(cluster_info|dtrace)\" : Mod)", []}]}.

{deps, [
<<<<<<< HEAD
  %% Stuff we need to work with rebar3
  {goldrush, "0.1.7"},
  {cuttlefish, "2.0.7"},
  {clique, "3.0.1"},
  %% Normal deps
  {lager, "~>3.0.2"},
  {poolboy, "0.8.1-p3", {pkg, basho_poolboy}},
  {basho_stats, "1.0.3"},
  {riak_sysmon, "2.1.2"},
  {riak_ensemble, "2.1.3"},
  {pbkdf2, "2.0.0"},
  {blume, "~>0.1.0"},
  {chash, "0.1.1"},
  {eleveldb, "2.1.3"},
  {erocksdb, "0.4.1"},
  {exometer_core, "1.0.0", {pkg, basho_exometer_core}}
]}.


%%-------------------------------------------------------------------
%% Profiles
%%-------------------------------------------------------------------

{profiles,
 [{test, [{deps,
           [{mustache, ".*", {git, "https://github.com/mojombo/mustache.erl.git", {tag, "v0.1.1"}}}]}]},
  {docs, [{deps, [{edown, "0.7.0"}]}]},
  {eqc, [{deps, [meck]}, {plugins, [rebar3_eqc]}]},
  {short, [{erl_opts, [{d, 'EQC_SHORT_TEST'}]}]},
  {long, [{erl_opts, [{d, 'EQC_LONG_TEST'}]}]},
  {prod, [{relx, [{dev_mode, false}]}]},
  {lint,
   [{plugins,
     [{rebar3_lint,
       {git, "https://github.com/project-fifo/rebar3_lint.git",
        {tag, "0.1.4"}}}]}]}
 ]}.
{overrides,
 [
  %% R19

  {override, pooler,
   [{erl_opts,
     [{platform_define, "^[0-9]+", namespaced_types},
      debug_info,
      inline]}]},
  %% Normal
  {override, setup, [{post_hooks, []}]},
  {override, eleveldb,
   [{pre_hooks, [{compile, "c_src/build_deps.sh get-deps"},
                 {compile, "c_src/build_deps.sh"}]},

    {post_hooks, [{clean, "c_src/build_deps.sh clean"}]},

    {plugins,
     [pc]},

    {provider_hooks,
     [{post,
       [{compile, {pc, compile}},
        {clean, {pc, clean}}]}]}]}]}.
=======
  {lager, "2.0.3", {git, "git://github.com/basho/lager.git", {tag, "2.0.3"}}},
  {poolboy, ".*", {git, "git://github.com/basho/poolboy.git", {tag, "0.8.1p2"}}},
  {basho_stats, ".*", {git, "git://github.com/basho/basho_stats.git", {tag, "1.0.3"}}},
  {riak_sysmon, ".*", {git, "git://github.com/basho/riak_sysmon.git", {branch, "2.0"}}},
  {riak_ensemble, ".*", {git, "git://github.com/basho/riak_ensemble", {branch, "2.0"}}},
  {pbkdf2, ".*", {git, "git://github.com/basho/erlang-pbkdf2.git", {tag, "2.0.0"}}},
  {eleveldb, ".*", {git, "git://github.com/basho/eleveldb.git", {tag, "2.0.22"}}},
  {exometer_core, ".*", {git, "git://github.com/basho/exometer_core.git", {tag, "1.0.0-basho5"}}},
  {clique, ".*", {git, "git://github.com/basho/clique.git", {tag, "0.2.5"}}}
]}.
>>>>>>> 591361d2
<|MERGE_RESOLUTION|>--- conflicted
+++ resolved
@@ -10,7 +10,6 @@
 {xref_queries, [{"(XC - UC) || (XU - X - B - \"(cluster_info|dtrace)\" : Mod)", []}]}.
 
 {deps, [
-<<<<<<< HEAD
   %% Stuff we need to work with rebar3
   {goldrush, "0.1.7"},
   {cuttlefish, "2.0.7"},
@@ -24,7 +23,8 @@
   {pbkdf2, "2.0.0"},
   {blume, "~>0.1.0"},
   {chash, "0.1.1"},
-  {eleveldb, "2.1.3"},
+  %%{eleveldb, "2.1.3"},
+  {eleveldb, ".*", {git, "git://github.com/basho/eleveldb.git", {tag, "2.0.22"}}},
   {erocksdb, "0.4.1"},
   {exometer_core, "1.0.0", {pkg, basho_exometer_core}}
 ]}.
@@ -71,16 +71,4 @@
     {provider_hooks,
      [{post,
        [{compile, {pc, compile}},
-        {clean, {pc, clean}}]}]}]}]}.
-=======
-  {lager, "2.0.3", {git, "git://github.com/basho/lager.git", {tag, "2.0.3"}}},
-  {poolboy, ".*", {git, "git://github.com/basho/poolboy.git", {tag, "0.8.1p2"}}},
-  {basho_stats, ".*", {git, "git://github.com/basho/basho_stats.git", {tag, "1.0.3"}}},
-  {riak_sysmon, ".*", {git, "git://github.com/basho/riak_sysmon.git", {branch, "2.0"}}},
-  {riak_ensemble, ".*", {git, "git://github.com/basho/riak_ensemble", {branch, "2.0"}}},
-  {pbkdf2, ".*", {git, "git://github.com/basho/erlang-pbkdf2.git", {tag, "2.0.0"}}},
-  {eleveldb, ".*", {git, "git://github.com/basho/eleveldb.git", {tag, "2.0.22"}}},
-  {exometer_core, ".*", {git, "git://github.com/basho/exometer_core.git", {tag, "1.0.0-basho5"}}},
-  {clique, ".*", {git, "git://github.com/basho/clique.git", {tag, "0.2.5"}}}
-]}.
->>>>>>> 591361d2
+        {clean, {pc, clean}}]}]}]}]}.