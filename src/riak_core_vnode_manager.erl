--- conflicted
+++ resolved
@@ -528,13 +528,8 @@
                   try
                       riak_core_ring_handler:ensure_vnodes_started(Ring)
                   catch
-<<<<<<< HEAD
-                      T:R ->
-                          logger:error("~p", [{T, R, erlang:get_stacktrace()}])
-=======
-                      Type:Reason:Stacktrace ->
-                          lager:error("~p", [{Type, Reason, Stacktrace}])
->>>>>>> 0415a6e3
+                    Type:Reason:Stacktrace ->
+                      logger:error("~p", [{Type, Reason, Stacktrace}])
                   end
           end).
 -else.
@@ -543,13 +538,8 @@
                   try
                       riak_core_ring_handler:ensure_vnodes_started(Ring)
                   catch
-<<<<<<< HEAD
-                      T:R:Stack ->
-                          logger:error("~p", [{T, R, Stack}])
-=======
-                      Type:Reason:Stacktrace ->
-                          lager:error("~p", [{Type, Reason, Stacktrace}])
->>>>>>> 0415a6e3
+                    Type:Reason:Stacktrace ->
+                      logger:error("~p", [{Type, Reason, Stacktrace}])
                   end
           end).
 -endif.
