--- conflicted
+++ resolved
@@ -415,15 +415,9 @@
 fold_disk_log({Cont, Terms}, Fun, Acc, DiskLog) ->
     Acc2 = try
                lists:foldl(Fun, Acc, Terms)
-<<<<<<< HEAD
-           catch X:Y ->
+           catch Type:Reason:Stacktrace ->
                    logger:error("~s:fold_disk_log: caught ~p ~p @ ~p\n",
-                               [?MODULE, X, Y, erlang:get_stacktrace()]),
-=======
-           catch Type:Reason:Stacktrace ->
-                   lager:error("~s:fold_disk_log: caught ~p ~p @ ~p\n",
-                               [?MODULE, Type, Reason, Stacktrace]),
->>>>>>> 0415a6e3
+                     [?MODULE, Type, Reason, Stacktrace]),
                    Acc
            end,
     fold_disk_log(disk_log:chunk(DiskLog, Cont), Fun, Acc2, DiskLog).
@@ -433,15 +427,9 @@
 fold_disk_log({Cont, Terms}, Fun, Acc, DiskLog) ->
     Acc2 = try
                lists:foldl(Fun, Acc, Terms)
-<<<<<<< HEAD
-           catch X:Y:Stack ->
+           catch Type:Reason:Stacktrace ->
                    logger:error("~s:fold_disk_log: caught ~p ~p @ ~p\n",
-                               [?MODULE, X, Y, Stack]),
-=======
-           catch Type:Reason:Stacktrace ->
-                   lager:error("~s:fold_disk_log: caught ~p ~p @ ~p\n",
                                [?MODULE, Type, Reason, Stacktrace]),
->>>>>>> 0415a6e3
                    Acc
            end,
     fold_disk_log(disk_log:chunk(DiskLog, Cont), Fun, Acc2, DiskLog).
