--- conflicted
+++ resolved
@@ -500,15 +500,6 @@
                       SegmentPath
               end,
 
-<<<<<<< HEAD
-    filelib:ensure_dir(DataDir),
-    Keys = [aae_total_leveldb_mem_percent, aae_total_leveldb_mem,
-            aae_limited_developer_mem, aae_use_bloomfilter, aae_sst_block_size,
-            aae_block_restart_interval, aae_verify_compaction,
-            aae_eleveldb_threads, aae_fadvise_willneed, aae_delete_threshold],
-    Options = open_opts(Keys, [{create_if_missing, true}]),
-
-=======
     DefaultWriteBufferMin = 4 * 1024 * 1024,
     DefaultWriteBufferMax = 14 * 1024 * 1024,
     ConfigVars = get_env(anti_entropy_leveldb_opts,
@@ -530,7 +521,6 @@
     Options = orddict:store(create_if_missing, true, Config6),
 
     ok = filelib:ensure_dir(DataDir),
->>>>>>> d080ef28
     {ok, Ref} = eleveldb:open(DataDir, Options),
     State#state{ref=Ref, path=DataDir}.
 
@@ -918,17 +908,6 @@
         end,
     expand(V bsr 1, N+1, Acc2).
 
-open_opts([K | Ks], Opts) ->
-    case application:get_env(riak_core, K) of
-        {ok, V} ->
-            open_opts(Ks, [{K, V} | Opts]);
-        _ ->
-            open_opts(Ks, Opts)
-    end;
-
-open_opts([], Opts) ->
-    Opts.
-
 %%%===================================================================
 %%% Experiments
 %%%===================================================================
