--- conflicted
+++ resolved
@@ -8,28 +8,12 @@
 {xref_queries, [{"(XC - UC) || (XU - X - B - \"(cluster_info|dtrace)\" : Mod)", []}]}.
 
 {deps, [
-<<<<<<< HEAD
-       {lager, "2.0.*", {git, "git://github.com/basho/lager", {tag, "2.0.3"}}},
-       {poolboy, ".*", {git, "git://github.com/basho/poolboy", {tag, "0.8.1p1"}}},
-       {protobuffs, "0.8.*", {git, "git://github.com/basho/erlang_protobuffs",
-                             {tag, "0.8.1p2"}}},
-       {basho_stats, ".*", {git, "git://github.com/basho/basho_stats", {tag, "1.0.3"}}},
-       {riak_sysmon, ".*", {git, "git://github.com/basho/riak_sysmon", {tag, "1.1.3"}}},
-       {webmachine, ".*", {git, "git://github.com/basho/webmachine",
-                          {tag, "1.10.4"}}},
-       {folsom, ".*", {git, "git://github.com/basho/folsom.git", {tag, "0.7.4p4"}}},
-       {pbkdf2, ".*", {git, "git://github.com/basho/erlang-pbkdf2", {branch, "adt-cleanups"}}},
-       {eleveldb, ".*", {git, "git://github.com/project-fifo/eleveldb.git", {branch, "mmap_size_option"}}},
-       {riak_ensemble, ".*", {git, "git://github.com/basho/riak_ensemble", {branch, "develop"}}},
-       {ranch, "0.9.*", {git, "git://github.com/extend/ranch.git", {tag, "0.9.0"}}}
-=======
-  {lager, "2.0.3", {git, "git://github.com/basho/lager.git", {tag, "2.0.3"}}},
+  {lager, "2.0.*", {git, "git://github.com/basho/lager.git", {tag, "2.0.3"}}},
   {poolboy, ".*", {git, "git://github.com/basho/poolboy.git", {tag, "0.8.1p2"}}},
   {basho_stats, ".*", {git, "git://github.com/basho/basho_stats.git", {tag, "1.0.3"}}},
-  {riak_sysmon, ".*", {git, "git://github.com/basho/riak_sysmon.git", {branch, "develop"}}},
+  {riak_sysmon, ".*", {git, "git://github.com/basho/riak_sysmon.git", {tag, "1.1.3"}}},
   {folsom, "0.7.4p4", {git, "git://github.com/basho/folsom.git", {tag, "0.7.4p4"}}},
   {riak_ensemble, ".*", {git, "git://github.com/basho/riak_ensemble", {branch, "develop"}}},
   {pbkdf2, ".*", {git, "git://github.com/basho/erlang-pbkdf2.git", {tag, "2.0.0"}}},
-  {eleveldb, ".*", {git, "git://github.com/basho/eleveldb.git", {branch, "develop"}}}
->>>>>>> d080ef28
+  {eleveldb, ".*", {git, "git://github.com/project-fifo/eleveldb.git", {branch, "mmap_size_option"}}}
 ]}.